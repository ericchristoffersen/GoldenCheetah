--- conflicted
+++ resolved
@@ -51,21 +51,11 @@
 - jom_1_1_3.zip
 - sip-4.19.8.zip
 - C:\R
-<<<<<<< HEAD
-- c:\tools\vcpkg\installed\
-- qwt
-=======
->>>>>>> fdefd630
 
 install:
 # Get the libraries
 - if not exist gc-ci-libs.zip appveyor DownloadFile "https://github.com/GoldenCheetah/WindowsSDK/releases/download/v0.1.1/gc-ci-libs.zip"
 - 7z x -y gc-ci-libs.zip -oC:\libs
-<<<<<<< HEAD
-# GSL
-- vcpkg install gsl:x64-windows
-=======
->>>>>>> fdefd630
 
 # Get config
 - copy qwt\qwtconfig.pri.in qwt\qwtconfig.pri
@@ -87,32 +77,6 @@
 - R --version
 - echo DEFINES+=GC_WANT_R >> src\gcconfig.pri
 
-<<<<<<< HEAD
-# Get SIP and and install on Python
-- c:\python37-x64\python --version
-- if not exist sip-4.19.8.zip appveyor DownloadFile "https://sourceforge.net/projects/pyqt/files/sip/sip-4.19.8/sip-4.19.8.zip"
-- 7z x sip-4.19.8.zip
-- cd sip-4.19.8
-- c:\python37-x64\python configure.py
-- jom -j4
-- nmake install
-- cd ..
-
-# Add Python (avoiding colision between GC Context.h and Python context.h)
-- echo DEFINES+=GC_WANT_PYTHON >> src\gcconfig.pri
-- echo PYTHONINCLUDES=-ICore -I\"c:\python37-x64\include\" >> src\gcconfig.pri
-- echo PYTHONLIBS=-L\"c:\python37-x64\libs\" -lpython37 >> src\gcconfig.pri
-
-# GSL
-- echo DEFINES+=GC_WANT_GSL >> src\gcconfig.pri
-- echo GSL_INCLUDES=c:\tools\vcpkg\installed\x64-windows\include >> src\gcconfig.pri
-- echo GSL_LIBS=-Lc:\tools\vcpkg\installed\x64-windows\lib -lgsl -lgslcblas >> src\gcconfig.pri
-
-before_build:
-# Define GC version string, only for tagged builds
-- if %APPVEYOR_REPO_TAG% == "true" (echo DEFINES+=GC_VERSION=VERSION_STRING >> src/gcconfig.pri)
-
-=======
 # Get SIP and add Python to config
 - c:\python36-x64\python --version
 - if not exist sip-4.19.8.zip appveyor DownloadFile "https://sourceforge.net/projects/pyqt/files/sip/sip-4.19.8/sip-4.19.8.zip"
@@ -127,7 +91,6 @@
 - echo PYTHONLIBS=-L\"c:\python36-x64\libs\" -lpython36 >> src\gcconfig.pri
 
 before_build:
->>>>>>> fdefd630
 # Enable CloudDB
 - echo CloudDB=active >> src\gcconfig.pri
 
@@ -135,11 +98,7 @@
 - echo DEFINES+=GC_WANT_ROBOT >> src\gcconfig.pri
 
 # Add debug console
-<<<<<<< HEAD
-#- echo CONFIG+=console >> src\gcconfig.pri
-=======
 - echo CONFIG+=console >> src\gcconfig.pri
->>>>>>> fdefd630
 
 # Patch Secrets.h
 - ps: (Get-Content src\Core\Secrets.h) -replace '__GC_GOOGLE_CALENDAR_CLIENT_SECRET__', $env:GC_GOOGLE_CALENDAR_CLIENT_SECRET | Set-Content src\Core\Secrets.h
@@ -177,14 +136,8 @@
 - xcopy /s /i /e /q c:\libs\10_Precompiled_DLL\VLC\win64\plugins plugins
 - copy c:\OpenSSL-v111-Win64\bin\lib*.dll
 - copy c:\OpenSSL-v111-Win64\license.txt "OpenSSL License.txt"
-<<<<<<< HEAD
-- copy c:\python37-x64\python37.dll
-- copy c:\python37-x64\LICENSE.txt "PYTHON LICENSE.txt"
-- copy c:\tools\vcpkg\installed\x64-windows\bin\gsl*.dll
-=======
 - copy c:\python36-x64\python36.dll
 - copy c:\python36-x64\LICENSE.txt "PYTHON LICENSE.txt"
->>>>>>> fdefd630
 
 # ReadMe, license and icon files
 - copy ..\Resources\win32\ReadMe.txt
@@ -196,20 +149,12 @@
 # Installer script
 - copy ..\Resources\win32\GC3.6-Dev-Master-W64-QT5.14.2.nsi
 
-<<<<<<< HEAD
-# Build the installer
-- makensis GC3.6-Dev-Master-W64-QT5.14.2.nsi
-- move GoldenCheetah_v3.6-DEV_64bit_Windows.exe ..\..\GoldenCheetah_v3.6-DEV_x64.exe
-- ps: Set-AppveyorBuildVariable -Name 'PUBLISH_BINARIES' -Value false
-- ps: if ($env:APPVEYOR_REPO_COMMIT_MESSAGE_EXTENDED -Like "*[publish binaries]*") { Set-AppveyorBuildVariable -Name 'PUBLISH_BINARIES' -Value true }
-=======
 # cleanup and pack
 - del *.h *.cpp *.obj *.pdb *.res
 - 7z a ..\..\GoldenCheetah_dev_64bit_Windows.zip *
 
 # Build the installer
 - makensis GC3.6-Dev-Master-W64-QT5.14.2.nsi
->>>>>>> fdefd630
 
 test_script:
 # minimum test
@@ -217,29 +162,7 @@
 - cd ..\..
 
 artifacts:
-<<<<<<< HEAD
-- path: GoldenCheetah_v3.6-DEV_x64.exe
-  name: GCinstaller
-
-deploy:
-# deploy continuous builds to s3
-  - provider: S3
-    access_key_id:
-      secure: RoEkfKfOnF7JHOiLZX5qfZM08X+bu4oaDzzSKgdooNM=
-    secret_access_key:
-      secure: GPAArawatirYwgpHJBthdrbvyFU5bBzPOdK7VYYPiG2YHYi/DNJZ5Q5qGK1A440p
-    bucket: goldencheetah-binaries
-    region: us-east-1
-    remove_files: true
-    set_public: true
-    folder: Windows
-    artifact: GCinstaller
-    on:
-      PUBLISH_BINARIES: true
-      APPVEYOR_REPO_NAME: "GoldenCheetah/GoldenCheetah"
-=======
 - path: GoldenCheetah_dev_64bit_Windows.zip
 
 - path: src\release\GoldenCheetah_v3.6-DEV_64bit_Windows.exe
-  name: GoldenCheetah_v3.6-DEV_64bit_Windows Installer
->>>>>>> fdefd630
+  name: GoldenCheetah_v3.6-DEV_64bit_Windows Installer