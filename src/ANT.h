--- conflicted
+++ resolved
@@ -617,16 +617,11 @@
     int vortexID;
     int vortexChannel;
 
-<<<<<<< HEAD
     // remote control data
     int controlChannel;
 
-    // cylist for wheelsize settings
-    QString trainCyclist;
-=======
     // athlete for wheelsize settings, etc.
     QString trainAthlete;
->>>>>>> f7c31a78
 };
 
 #include "ANTMessage.h"
