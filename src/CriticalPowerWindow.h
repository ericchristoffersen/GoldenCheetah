/*
 * Copyright (c) 2009 Sean C. Rhea (srhea@srhea.net)
 *
 * This program is free software; you can redistribute it and/or modify it
 * under the terms of the GNU General Public License as published by the Free
 * Software Foundation; either version 2 of the License, or (at your option)
 * any later version.
 *
 * This program is distributed in the hope that it will be useful, but WITHOUT
 * ANY WARRANTY; without even the implied warranty of MERCHANTABILITY or
 * FITNESS FOR A PARTICULAR PURPOSE.  See the GNU General Public License for
 * more details.
 *
 * You should have received a copy of the GNU General Public License along
 * with this program; if not, write to the Free Software Foundation, Inc., 51
 * Franklin Street, Fifth Floor, Boston, MA  02110-1301  USA
 */

#ifndef _GC_CriticalPowerWindow_h
#define _GC_CriticalPowerWindow_h 1
#include "GoldenCheetah.h"

#include <QtGui>
#include "Season.h"

class CpintPlot;
class MainWindow;
class RideItem;
class QwtPlotPicker;

class CriticalPowerWindow : public GcWindow
{
    Q_OBJECT
    G_OBJECT

    // properties can be saved/restored/set by the layout manager
    Q_PROPERTY(int season READ season WRITE setSeason USER true)
    Q_PROPERTY(int mode READ mode WRITE setMode USER true)

    public:

        CriticalPowerWindow(const QDir &home, MainWindow *parent);

        void newRideAdded();
        void deleteCpiFile(QString filename);

        // set/get properties
        int season() const { return cComboSeason->currentIndex(); }
        void setSeason(int x) { cComboSeason->setCurrentIndex(x); }
        int mode() const { return yAxisCombo->currentIndex(); }
        void setMode(int x) { yAxisCombo->setCurrentIndex(x); }

    protected slots:
        void cpintTimeValueEntered();
        void cpintSetCPButtonClicked();
        void pickerMoved(const QPoint &pos);
        void rideSelected();
        void seasonSelected(int season);
        void setEnergyMode(int index);

    private:
        void updateCpint(double minutes);

    protected:

        QDir home;
        CpintPlot *cpintPlot;
        MainWindow *mainWindow;
        QLineEdit *cpintTimeValue;
        QLineEdit *cpintTodayValue;
        QLineEdit *cpintAllValue;
        QLineEdit *cpintCPValue;
        QComboBox *cComboSeason;
<<<<<<< HEAD
        QComboBox *yAxisCombo;
=======
>>>>>>> 0c1353aa
        QPushButton *cpintSetCPButton;
        QwtPlotPicker *picker;
        void addSeasons();
        QList<Season> seasons;
        RideItem *currentRide;
};

#endif // _GC_CriticalPowerWindow_h
<|MERGE_RESOLUTION|>--- conflicted
+++ resolved
@@ -71,10 +71,7 @@
         QLineEdit *cpintAllValue;
         QLineEdit *cpintCPValue;
         QComboBox *cComboSeason;
-<<<<<<< HEAD
         QComboBox *yAxisCombo;
-=======
->>>>>>> 0c1353aa
         QPushButton *cpintSetCPButton;
         QwtPlotPicker *picker;
         void addSeasons();
