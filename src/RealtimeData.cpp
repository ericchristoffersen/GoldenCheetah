
/*
 * Copyright (c) 2009 Justin F. Knotzke (jknotzke@shampoo.ca)
 *
 * This program is free software; you can redistribute it and/or modify it
 * under the terms of the GNU General Public License as published by the Free
 * Software Foundation; either version 2 of the License, or (at your option)
 * any later version.
 *
 * This program is distributed in the hope that it will be useful, but WITHOUT
 * ANY WARRANTY; without even the implied warranty of MERCHANTABILITY or
 * FITNESS FOR A PARTICULAR PURPOSE.  See the GNU General Public License for
 * more details.
 *
 * You should have received a copy of the GNU General Public License along
 * with this program; if not, write to the Free Software Foundation, Inc., 51
 * Franklin Street, Fifth Floor, Boston, MA  02110-1301  USA
 */

#include "RealtimeData.h"

RealtimeData::RealtimeData()
{
<<<<<<< HEAD
    name[0] = '\0';
    watts = hr = speed = cadence  = load = 0;
=======
    watts = hr = speed = wheelRpm = cadence  = load = 0;
>>>>>>> 073079a6
    time = 0;
}

void RealtimeData::setName(char *name)
{
    strcpy(this->name, name);
}
void RealtimeData::setWatts(double watts)
{
    this->watts = watts;
}
void RealtimeData::setHr(double hr)
{
    this->hr = hr;
}
void RealtimeData::setTime(long time)
{
    this->time = time;
}
void RealtimeData::setSpeed(double speed)
{
    this->speed = speed;
}
void RealtimeData::setWheelRpm(double wheelRpm)
{
    this->wheelRpm = wheelRpm;
}
void RealtimeData::setCadence(double aCadence)
{
    cadence = aCadence;
}
void RealtimeData::setLoad(double load)
{
    this->load = load;
}
char *
RealtimeData::getName()
{
    return name;
}
double RealtimeData::getWatts()
{
    return watts;
}
double RealtimeData::getHr()
{
    return hr;
}
long RealtimeData::getTime()
{
    return time;
}

double RealtimeData::getSpeed()
{
    return speed;
}
double RealtimeData::getWheelRpm()
{
    return wheelRpm;
}
double RealtimeData::getCadence()
{
    return cadence;
}
double RealtimeData::getLoad()
{
    return load;
}<|MERGE_RESOLUTION|>--- conflicted
+++ resolved
@@ -21,12 +21,8 @@
 
 RealtimeData::RealtimeData()
 {
-<<<<<<< HEAD
     name[0] = '\0';
-    watts = hr = speed = cadence  = load = 0;
-=======
     watts = hr = speed = wheelRpm = cadence  = load = 0;
->>>>>>> 073079a6
     time = 0;
 }
 
