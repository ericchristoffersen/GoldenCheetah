--- conflicted
+++ resolved
@@ -371,23 +371,14 @@
 
         // we're away!
         status |=RT_RUNNING;
-<<<<<<< HEAD
 
         // should we be streaming too?
         setStreamController();
         if (streamController != NULL) status |= RT_STREAMING;
 
         trainTool->setStartText(tr("Lap/Interval"));
-        //recordSelector->setEnabled(false);
-=======
-        deviceController->start();          // start device
+
         load_period.restart();
-        startButton->setText(tr("Lap/Interval"));
-        recordSelector->setEnabled(false);
-        streamSelector->setEnabled(false);
-        deviceSelector->setEnabled(false);
->>>>>>> 9111279e
-
         session_time.start();
         session_elapsed_msec = 0;
         lap_time.start();
@@ -596,13 +587,8 @@
 
     // Cadence, HR and Power needs to be rounded to 0 decimal places
     powerLCD->display(round(displayPower));
-<<<<<<< HEAD
-    displaySpeed *=(useMetricUnits ? 1.0 : MILES_PER_KM);
-    speedLCD->display(QString::number(displaySpeed,'f', 1));
-=======
     double val = round(displaySpeed * (useMetricUnits ? 1.0 : MILES_PER_KM) * 10.00)/10.00;
     speedLCD->display(QString::number(val, 'f', 1)); // always show 1 decimal point
->>>>>>> 9111279e
     cadenceLCD->display(round(displayCadence));
     heartrateLCD->display(round(displayHeartRate));
     lapLCD->display(displayWorkoutLap+displayLap);
@@ -617,12 +603,8 @@
     }
 
     // distance
-<<<<<<< HEAD
-    distanceLCD->display(QString::number(displayDistance*(useMetricUnits ? 1.0 : MILES_PER_KM),'f',1));
-=======
     val = round(displayDistance*(useMetricUnits ? 1.0 : MILES_PER_KM) *10.00) /10.00;
     distanceLCD->display(QString::number(val, 'f', 1)); // always show 1 decimal point
->>>>>>> 9111279e
 
     // NZ Averages.....
     if (displayPower) { //NZAP is bogus - make it configurable!!!
@@ -656,13 +638,8 @@
     }
 
     avgpowerLCD->display((int)avgPower);
-<<<<<<< HEAD
-    avgspeedLCD->display(QString::number(avgSpeed,'f', 1));
-
-=======
     val = round(avgSpeed * (useMetricUnits ? 1.0 : MILES_PER_KM) * 10.00)/10.00;
     avgspeedLCD->display(QString::number(val, 'f', 1)); // always show 1 decimal point
->>>>>>> 9111279e
     avgcadenceLCD->display((int)avgCadence);
     avgheartrateLCD->display((int)avgHeartRate);
     kjouleLCD->display(round(kjoules));
