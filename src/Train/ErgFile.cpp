/*
 * Copyright (c) 2009 Mark Liversedge (liversedge@gmail.com)
 *
 * This program is free software; you can redistribute it and/or modify it
 * under the terms of the GNU General Public License as published by the Free
 * Software Foundation; either version 2 of the License, or (at your option)
 * any later version.
 *
 * This program is distributed in the hope that it will be useful, but WITHOUT
 * ANY WARRANTY; without even the implied warranty of MERCHANTABILITY or
 * FITNESS FOR A PARTICULAR PURPOSE.  See the GNU General Public License for
 * more details.
 *
 * You should have received a copy of the GNU General Public License along
 * with this program; if not, write to the Free Software Foundation, Inc., 51
 * Franklin Street, Fifth Floor, Boston, MA  02110-1301  USA
 */

#include "ErgFile.h"
#include "Athlete.h"

// Zwift XML handing
#include "ZwoParser.h"
#include <QFile>
#include <QXmlInputSource>
#include <QXmlSimpleReader>

#include <stdint.h>
#include "Units.h"
#include "Utils.h"

#include "TTSReader.h"

// Supported file types
static QStringList supported;
static bool setSupported()
{
    ::supported << ".erg";
    ::supported << ".mrc";
    ::supported << ".crs";
    ::supported << ".pgmf";
    ::supported << ".zwo";
<<<<<<< HEAD
    ::supported << ".gpx";
    ::supported << ".fit";
=======
>>>>>>> fdefd630
    ::supported << ".tts";
    ::supported << ".gpx";

    // Additional supportable ridefile types.
    //::supported << ".bin";
    //::supported << ".bin2";
    ::supported << ".fit";
    ::supported << ".fitlog";
    //::supported << ".hrm";
    //::supported << ".pwx";
    //::supported << ".srd";
    //::supported << ".srm";
    ::supported << ".tcx";
    //::supported << ".wko";

    return true;
}
static bool isinit = setSupported();
bool ErgFile::isWorkout(QString name)
{
    foreach(QString extension, supported) {
        if (name.endsWith(extension, Qt::CaseInsensitive))
            return true;
    }
    return false;
}
ErgFile::ErgFile(QString filename, int mode, Context *context) :
    filename(filename), mode(mode), context(context), StrictGradient(true)
{
    if (context->athlete->zones(false)) {
        int zonerange = context->athlete->zones(false)->whichRange(QDateTime::currentDateTime().date());
        if (zonerange >= 0) CP = context->athlete->zones(false)->getCP(zonerange);
    }
    reload();
}

ErgFile::ErgFile(Context *context) : mode(0), context(context), StrictGradient(true)
{
    if (context->athlete->zones(false)) {
        int zonerange = context->athlete->zones(false)->whichRange(QDateTime::currentDateTime().date());
        if (zonerange >= 0) CP = context->athlete->zones(false)->getCP(zonerange);
    } else {
        CP = 300;
    }
    filename ="";
}

void
ErgFile::setFrom(ErgFile *f)
{
    // don't rename it !
    QString filename=this->filename;
    QString Filename=this->filename;

    // take a copy
    *this = *f;

    // keep filename
    this->filename = filename;
    this->Filename = Filename;
}

ErgFile *
ErgFile::fromContent(QString contents, Context *context)
{
    ErgFile *p = new ErgFile(context);
    p->parseComputrainer(contents);
    return p;
}

ErgFile *
ErgFile::fromContent2(QString contents, Context *context)
{
    ErgFile *p = new ErgFile(context);
    p->parseErg2(contents);
    return p;
}

void ErgFile::reload()
{
    QRegExp fact(".+[.](gpx|fit|fitlog|tcx)$", Qt::CaseInsensitive);

    // Use this instead to activate all relevant ridefile types.
    //QRegExp fact(".+[.](gpx|bin|bin2|fit|fitlog|hrm|pwx|srd|srm|tcx|wko)$", Qt::CaseInsensitive);

    // which parser to call? NOTE: we should look at moving to an ergfile factory
    // like we do with ride files if we end up with lots of different formats
<<<<<<< HEAD
    if (filename.endsWith(".pgmf", Qt::CaseInsensitive)) parseTacx();
    else if (filename.endsWith(".zwo", Qt::CaseInsensitive)) parseZwift();
    else if (filename.endsWith(".gpx", Qt::CaseInsensitive)) parseGpx();
    else if (filename.endsWith(".fit", Qt::CaseInsensitive)) parseGpx();
    else if (filename.endsWith(".erg2", Qt::CaseInsensitive)) parseErg2();
    else if (filename.endsWith(".tts", Qt::CaseInsensitive)) parseTTS();
=======
    if      (filename.endsWith(".pgmf",   Qt::CaseInsensitive)) parseTacx();
    else if (filename.endsWith(".zwo",    Qt::CaseInsensitive)) parseZwift();
    else if (fact.exactMatch(filename))                         parseFromRideFileFactory();
    else if (filename.endsWith(".erg2",   Qt::CaseInsensitive)) parseErg2();
    else if (filename.endsWith(".tts",    Qt::CaseInsensitive)) parseTTS();
>>>>>>> fdefd630
    else parseComputrainer();
}

void ErgFile::parseZwift()
{
    // Initialise
    Version = "";
    Units = "";
    Filename = "";
    Name = "";
    Duration = -1;
    Ftp = 0;       // FTP this file was targetted at
    MaxWatts = 0;  // maxWatts in this ergfile (scaling)
    valid = false; // did it parse ok?
    format = ERG;  // default to couse until we know
    Points.clear();
    Laps.clear();

    gpi.Reset();

    // parse the file
    QFile zwo(filename);
    QXmlInputSource source(&zwo);
    QXmlSimpleReader xmlReader;
    ZwoParser handler;
    xmlReader.setContentHandler(&handler);
    xmlReader.setErrorHandler(&handler);
    xmlReader.parse(source);

    // save the metadata into our fields
    // we lose category and category index (for now)
    Name=handler.name;
    Description=handler.description;
    Source=handler.author;
    Tags=handler.tags;

    // extract contents into ErgFile....
    // each watts value is in percent terms so apply CP
    // and put into out format
    foreach(ErgFilePoint p, handler.points) {
        double watts = p.y * CP / 100.0;
        Points << ErgFilePoint(p.x, watts, watts);
        if (watts > MaxWatts) MaxWatts = watts;
        Duration = p.x;
    }

    // texts
    Texts = handler.texts;

    if (Points.count()) {
        valid = true;
        Duration = Points.last().x;      // last is the end point in msecs

        // calculate climbing etc
        calculateMetrics();
    }
}

void ErgFile::parseErg2(QString p)
{
    QFile ergFile(filename);
    // Initialise
    Version = "";
    Units = "";
    Filename = "";
    Name = "";
    Duration = -1;
    Ftp = 0;       // FTP this file was targetted at
    MaxWatts = 0;  // maxWatts in this ergfile (scaling)
    valid = false; // did it parse ok?
    format = ERG;  // default to couse until we know
    Points.clear();
    Laps.clear();

    gpi.Reset();

    // open the file
    if (p == "" && ergFile.open(QIODevice::ReadOnly | QIODevice::Text) == false) {
        valid = false;
        return;
    }
    // ok. opened ok lets parse.
    QTextStream inputStream(&ergFile);
    QTextStream stringStream(&p);
    if (p != "") inputStream.setString(&p); // use a string not a file!

    QJsonParseError parseError;
    QByteArray byteArray = inputStream.readAll().toUtf8();
    QJsonDocument document = QJsonDocument::fromJson(byteArray, &parseError);

    if (parseError.error == QJsonParseError::NoError) {

        QJsonObject object = document.object();

        QJsonArray segments = object["segments"].toArray();

        int time = 0;
        if (segments.size()>0) {
            for(int i=0; i<segments.size(); i++) {
                QJsonArray segment = segments.at(i).toArray();

                ErgFilePoint add;
                add.x = time;
                add.val = add.y = int((segment.at(1).toDouble() /100.00) * CP);
                Points.append(add);

                time += segment.at(0).toDouble() * 60000;// from mins to 1000ths of a second
                add.x = time;
                add.val = add.y = int((segment.at(2).toDouble() /100.00) * CP);
                Points.append(add);
            }
            // set ErgFile duration
            Duration = Points.last().x;      // last is the end point in msecs

            calculateMetrics();
            valid = true;
        }
    }
}

void ErgFile::parseTacx()
{
    // Initialise
    Version = "";
    Units = "";
    Filename = "";
    Name = "";
    Duration = -1;
    Ftp = 0;        // FTP this file was targetted at
    MaxWatts = 0;   // maxWatts in this ergfile (scaling)
    valid = false;  // did it parse ok?
    format = CRS;   // default to couse until we know
    Points.clear();
    Laps.clear();

    gpi.Reset();

    // running totals
    double rdist = 0; // running total for distance
    double ralt = 200; // always start at 200 meters just to prettify the graph

    // open the file for binary reading and open a datastream
    QFile pgmfFile(filename);
    if (pgmfFile.open(QIODevice::ReadOnly) == false) return;
    QDataStream input(&pgmfFile);
    input.setByteOrder(QDataStream::LittleEndian);
    input.setVersion(QDataStream::Qt_4_0); // 32 bit floats not 64 bit.

    bool happy = true; // are we ok to continue reading?

    //
    // BASIC DATA STRUCTURES
    //
    struct {
        uint16_t fingerprint;
        uint16_t version;
        uint32_t blocks;
    } header; // file header

    struct {
        uint16_t type;
        uint16_t version;
        uint32_t records;
        uint32_t recordSize;
    } info; // tells us what to read

    struct {
        quint32 checksum; // 4
        // we don't use an array for the filename since C++ arrays are prepended by a 16bit size
        quint8 name[34];
        qint32 wattSlopePulse; // 42
        qint32 timeDist; // 46
        double totalTimeDist; // 54
        double energyCons;  // 62
        float  altStart; // 66
        qint32 brakeCategory; // 70
    } general; // type 1010

    struct {
        float distance;
        float slope;
        float friction;
    } program; // type 1020

    //
    // FILE HEADER
    //
    int rc = input.readRawData((char*)&header, sizeof(header));
    if (rc == sizeof(header)) {
        if (header.fingerprint == 1000 && header.version == 100) happy = true;
        else happy = false;
    } else happy = false;

    unsigned int block = 0; // keep track of how many blocks we have read

    //
    // READ THE BLOCKS INSIDE THE FILE
    //
    while (happy && block < header.blocks) {

        // read the info for this block
        rc = input.readRawData((char*)&info, sizeof(info));
        if (rc == sizeof(info)) {

            // okay now read tha block
            switch (info.type) {

            case 1010 : // general
                {
                    // read it but mostly ignore -- for now
                    // we read member by member to avoid struct word alignment problem caused
                    // by the filename being 34 bytes long (why didn't they use 32 or 36?)
                    input>>general.checksum;
                    input.readRawData((char*)&general.name[0], 34);
                    input>>general.wattSlopePulse;
                    input>>general.timeDist;
                    input>>general.totalTimeDist;
                    input>>general.energyCons;
                    input>>general.altStart;
                    input>>general.brakeCategory;
                    switch (general.wattSlopePulse) {
                    case 0 :
                        mode = format = ERG;
                        break;
                    case 1 :
                        mode = format = CRS;
                        break;
                    default:
                        happy = false;
                        break;
                    }
                    ralt = general.altStart;
                }
                break;

            case 1020 : // program
                {
                    // read in the program records
                    for (unsigned int record=0; record < info.records; record++) {

                        // get the next record
                        if (sizeof(program) != input.readRawData((char*)&program, sizeof(program))) {
                            happy = false;
                            break;
                        }

                        ErgFilePoint add;

                        if (format == CRS) {
		                    // distance guff
                            add.x = rdist;
		                    double distance = program.distance; // in meters
		                    rdist += distance;

		                    // gradient and altitude
                            add.val = program.slope;
                            add.y = ralt;
		                    ralt += (distance * add.val) / 100;

                        } else {

                            add.x = rdist;
                            rdist += program.distance * 1000; // 1000ths of a second
                            add.val = add.y = program.slope; // its watts now
                        }

                        Points.append(add);
                        if (add.y > MaxWatts) MaxWatts=add.y;

                    }
                }
                break;

            default: // unexpected block type
                happy = false;
                break;
            }

            block++;

        } else happy = false;
    }

    // done
    pgmfFile.close();

    // if we got here and are still happy then it
    // must have been a valid file.
    if (happy) {
        // Set the end point for the workout
        ErgFilePoint end;
        end.x = rdist;
        end.y = Points.last().y;
        end.val = Points.last().val;
        Points.append(end);

        valid = true;

        // set ErgFile duration
        Duration = Points.last().x;      // last is the end point in msecs

        // calculate climbing etc
        calculateMetrics();
    }
}

void ErgFile::parseComputrainer(QString p)
{
    QFile ergFile(filename);
    int section = NOMANSLAND;            // section 0=init, 1=header data, 2=course data
    MaxWatts = Ftp = 0;
    int lapcounter = 0;
    format = ERG;                         // either ERG or MRC
    Points.clear();

    // start by assuming the input file is Metric
    bool bIsMetric = true;

    // running totals for CRS file format
    double rdist = 0; // running total for distance
    double ralt = 200; // always start at 200 meters just to prettify the graph

    // open the file
    if (p == "" && ergFile.open(QIODevice::ReadOnly | QIODevice::Text) == false) {
        valid = false;
        return;
    }
    // Section markers
    QRegExp startHeader("^.*\\[COURSE HEADER\\].*$", Qt::CaseInsensitive);
    QRegExp endHeader("^.*\\[END COURSE HEADER\\].*$", Qt::CaseInsensitive);
    QRegExp startData("^.*\\[COURSE DATA\\].*$", Qt::CaseInsensitive);
    QRegExp endData("^.*\\[END COURSE DATA\\].*$", Qt::CaseInsensitive);
    // ignore whitespace and support for ';' comments (a GC extension)
    QRegExp ignore("^(;.*|[ \\t\\n]*)$", Qt::CaseInsensitive);
    // workout settings
    QRegExp settings("^([^=]*)=[ \\t]*([^=\\n\\r\\t]*).*$", Qt::CaseInsensitive);

    // format setting for ergformat
    QRegExp ergformat("^[;]*(MINUTES[ \\t]+WATTS).*$", Qt::CaseInsensitive);
    QRegExp mrcformat("^[;]*(MINUTES[ \\t]+(PERCENT|FTP)).*$", Qt::CaseInsensitive);
    QRegExp crsformat("^[;]*(DISTANCE[ \\t]+GRADE[ \\t]+WIND).*$", Qt::CaseInsensitive);

    // time watts records
    QRegExp absoluteWatts("^[ \\t]*([0-9\\.]+)[ \\t]*([0-9\\.]+)[ \\t\\n]*$", Qt::CaseInsensitive);
    QRegExp relativeWatts("^[ \\t]*([0-9\\.]+)[ \\t]*([0-9\\.]+)%[ \\t\\n]*$", Qt::CaseInsensitive);

    // distance slope wind records
    QRegExp absoluteSlope("^[ \\t]*([0-9\\.]+)[ \\t]*([-0-9\\.]+)[ \\t\\n]*([-0-9\\.]+)[ \\t\\n]*$",
                           Qt::CaseInsensitive);

    // Lap marker in an ERG/MRC file
    QRegExp lapmarker("^[ \\t]*([0-9\\.]+)[ \\t]*LAP[ \\t\\n]*(.*)$", Qt::CaseInsensitive);
    QRegExp crslapmarker("^[ \\t]*LAP[ \\t\\n]*(.*)$", Qt::CaseInsensitive);

    // ok. opened ok lets parse.
    QTextStream inputStream(&ergFile);
    QTextStream stringStream(&p);
    if (p != "") inputStream.setString(&p); // use a string not a file!
    while ((p=="" && !inputStream.atEnd()) || (p!="" && !stringStream.atEnd())) {

        // Code plagiarised from CsvRideFile.
        // the readLine() method doesn't handle old Macintosh CR line endings
        // this workaround will load the entire file if it has CR endings
        // then split and loop through each line
        // otherwise, there will be nothing to split and it will read each line as expected.
        QString linesIn = (p != "" ? stringStream.readLine() : ergFile.readLine());
        QStringList lines = linesIn.split('\r');

        // workaround for empty lines
        if(lines.isEmpty()) {
            continue;
        }

        for (int li = 0; li < lines.size(); ++li) {
            QString line = lines[li];

            // so what we go then?
            if (startHeader.exactMatch(line)) {
                section = SETTINGS;
            } else if (endHeader.exactMatch(line)) {
                section = NOMANSLAND;
            } else if (startData.exactMatch(line)) {
                section = DATA;
            } else if (endData.exactMatch(line)) {
                section = END;
            } else if (ergformat.exactMatch(line)) {
                // save away the format
                mode = format = ERG;
            } else if (mrcformat.exactMatch(line)) {
                // save away the format
                mode = format = MRC;
            } else if (crsformat.exactMatch(line)) {
                // save away the format
                mode = format = CRS;
            } else if (lapmarker.exactMatch(line)) {
                // lap marker found
                ErgFileLap add;

                add.x = lapmarker.cap(1).toDouble() * 60000; // from mins to 1000ths of a second
                add.LapNum = ++lapcounter;
                add.selected =false;
                add.name = lapmarker.cap(2).simplified();
                Laps.append(add);

            } else if (crslapmarker.exactMatch(line)) {
                // new distance lapmarker
                ErgFileLap add;

                add.x = rdist;
                add.LapNum = ++lapcounter;
                add.selected =false;
                add.name = lapmarker.cap(2).simplified();
                Laps.append(add);

            } else if (settings.exactMatch(line)) {
                // we have name = value setting
                QRegExp pversion("^VERSION *", Qt::CaseInsensitive);
                if (pversion.exactMatch(settings.cap(1))) Version = settings.cap(2);

                QRegExp pfilename("^FILE NAME *", Qt::CaseInsensitive);
                if (pfilename.exactMatch(settings.cap(1))) Filename = settings.cap(2);

                QRegExp pname("^DESCRIPTION *", Qt::CaseInsensitive);
                if (pname.exactMatch(settings.cap(1))) Name = settings.cap(2);

                QRegExp iname("^ERGDBID *", Qt::CaseInsensitive);
                if (iname.exactMatch(settings.cap(1))) ErgDBId = settings.cap(2);

                QRegExp sname("^SOURCE *", Qt::CaseInsensitive);
                if (sname.exactMatch(settings.cap(1))) Source = settings.cap(2);

                QRegExp punit("^UNITS *", Qt::CaseInsensitive);
                if (punit.exactMatch(settings.cap(1))) {
                    Units = settings.cap(2);
                    // UNITS can be ENGLISH or METRIC (miles/km)
                    QRegExp penglish(" ENGLISH$", Qt::CaseInsensitive);
                    if (penglish.exactMatch(Units)) { // Units <> METRIC
                      //qDebug("Setting conversion to ENGLISH");
                      bIsMetric = false;
                    }
                  }

                QRegExp pftp("^FTP *", Qt::CaseInsensitive);
                if (pftp.exactMatch(settings.cap(1))) Ftp = settings.cap(2).toInt();

            } else if (absoluteWatts.exactMatch(line)) {
                // we have mins watts line
                ErgFilePoint add;

                add.x = absoluteWatts.cap(1).toDouble() * 60000; // from mins to 1000ths of a second
                add.val = add.y = round(absoluteWatts.cap(2).toDouble());             // plain watts

                switch (format) {

                case ERG:       // its an absolute wattage
                    if (Ftp) { // adjust if target FTP is set.
                        // if ftp is set then convert to the users CP

                        double watts = add.y;
                        double ftp = Ftp;
                        watts *= CP/ftp;
                        add.y = add.val = int(watts);
                    }
                    break;
                case MRC:       // its a percent relative to CP (mrc file)
                    add.y *= CP;
                    add.y /= 100.00;
                    add.val = add.y;
                    break;
                }
                Points.append(add);
                if (add.y > MaxWatts) MaxWatts=add.y;

            } else if (relativeWatts.exactMatch(line)) {

                // we have a relative watts match
                ErgFilePoint add;
                add.x = relativeWatts.cap(1).toDouble() * 60000; // from mins to 1000ths of a second
                add.val = add.y = int((relativeWatts.cap(2).toDouble() /100.00) * CP);
                Points.append(add);
                if (add.y > MaxWatts) MaxWatts=add.y;

            } else if (absoluteSlope.exactMatch(line)) {
                // dist, grade, wind strength
                ErgFilePoint add;

                // distance guff
                add.x = rdist;
                int distance = absoluteSlope.cap(1).toDouble() * 1000; // convert to meters

                if (!bIsMetric) distance *= KM_PER_MILE;
                rdist += distance;

                // gradient and altitude
                add.val = absoluteSlope.cap(2).toDouble();
                add.y = ralt;
                ralt += distance * add.val / 100; /* paused */

                Points.append(add);
                if (add.y > MaxWatts) MaxWatts=add.y;


            } else if (ignore.exactMatch(line)) {
                // do nothing for this line
            } else {
              // ignore bad lines for now. just bark.
              //qDebug()<<"huh?" << line;
            }

        }

    }

    // done.
    if (p=="") ergFile.close();

    if (section == END && Points.count() > 0) {
        valid = true;

        if (mode == CRS) {
            // Add the last point for a crs file
            ErgFilePoint add;
            add.x = rdist;
            add.val = 0.0;
            add.y = ralt;
            Points.append(add);
            if (add.y > MaxWatts) MaxWatts=add.y;

            // Add a final meta-lap at the end - causes the system to correctly mark off laps.
            // An improvement would be to check for a lap marker at end, and only add this if required.
            ErgFileLap lap;
            lap.x = rdist;
            lap.LapNum = ++lapcounter;
            lap.selected = false;
            lap.name = lapmarker.cap(2).simplified();
            Laps.append(lap);
        }

        // add a start point if it doesn't exist
        if (Points.at(0).x > 0) {
            ErgFilePoint add;
            add.x = 0;
            add.y = Points.at(0).y;
            add.val = Points.at(0).val;
            Points.insert(0, add);
        }

        // set ErgFile duration
        Duration = Points.last().x;      // last is the end point in msecs

        calculateMetrics();

    } else {
        valid = false;
    }
}

<<<<<<< HEAD
// parse gpx or fit into ergfile
void ErgFile::parseGpx()
=======
// Parse anything that the ridefile factory knows how to load
// and which contains gps data, altitude or slope.
//
// File types supported:
// .bin     Joule GPS File
// .bin2    Joule GPS File
// .fit     Garmin FIT
// .fitlog  Sporttracks FITLOG
// .gpx     GPS Track
// .hrm     Polar Precision
// .pwx     TrainingPeaks PWX
// .srd     Polar SRD
// .srm     SRM Powercontrol
// .tcx     Garmin TCX
// .wko     TrainingPeaks WKO
void ErgFile::parseFromRideFileFactory()
>>>>>>> fdefd630
{
    // Initialise
    Version = "";
    Units = "";
    Filename = "";
    Name = "";
    Duration = -1;
<<<<<<< HEAD
    Ftp = 0;       // FTP this file was targetted at
    MaxWatts = 0;  // maxWatts in this ergfile (scaling)
    valid = false; // did it parse ok?
=======
    Ftp = 0;            // FTP this file was targetted at
    MaxWatts = 0;       // maxWatts in this ergfile (scaling)
    valid = false;      // did it parse ok?
    rightPoint = leftPoint = 0;
    interpolatorReadIndex = 0;
>>>>>>> fdefd630
    format = mode = CRS;
    Points.clear();
    Laps.clear();

    gpi.Reset();

    // TTS File Gradient Should be smoothly interpolated from Altitude.
    StrictGradient = false;

    static double km = 0;

    QFile gpxFile(filename);

    // check file exists
    if (!gpxFile.exists()) {
        valid = false;
        return;
    }

    // instantiate ride
    QStringList errors_;
    RideFile* ride = RideFileFactory::instance().openRideFile(context, gpxFile, errors_);
    if (ride == NULL) {
        valid = false;
        return;
    }

    // Enumerate the data types that are available from this gpx.
    bool fHasKm    = ride->areDataPresent()->km;
    bool fHasLat   = ride->areDataPresent()->lat;
    bool fHasLon   = ride->areDataPresent()->lon;
    bool fHasGPS   = fHasLat && fHasLon;
    bool fHasAlt   = ride->areDataPresent()->alt;
    bool fHasSlope = ride->areDataPresent()->slope;

    if (fHasKm && fHasSlope) {}     // same as crs file
    else if (fHasKm && fHasAlt) {}  // derive slope from distance and alt
    else {
        valid = false;
        return;
    }

    int pointCount = ride->dataPoints().count();

    RideFilePoint* prevPoint = NULL;
    RideFilePoint* point = NULL;
    RideFilePoint* nextPoint = (ride->dataPoints()[0]);
    double alt = 0;
    for (int i = 0; i < pointCount; i++) {
        ErgFilePoint add;

        prevPoint = point;
        point = nextPoint;
        nextPoint = ((i + 1) < pointCount) ? (ride->dataPoints()[i + 1]) : NULL;

        // Determine slope to next point
        double slope = 0.0;

        if (fHasAlt)
            alt = point->alt;

        if (fHasSlope) {
            slope = point->slope;

            if (!fHasAlt && prevPoint) {
                alt += ((slope * (point->km - prevPoint->km))) / 100.0;
            }

        } else if (nextPoint && fHasAlt)
        {
            double km0 = point->km;
            double alt0 = point->alt / 1000;

            double km1 = nextPoint->km;
            double alt1 = nextPoint->alt / 1000;

            double rise = alt1 - alt0;
            double h = km1 - km0;

            slope = 100 * (rise / (sqrt(h * h - rise * rise)));
        }

        add.x   = 1000 * point->km; // record distance in meters
        add.y   = alt;
        add.val = slope;

        if (fHasGPS) {
            add.lat = point->lat;
            add.lon = point->lon;
        }

        if (add.y > MaxWatts) MaxWatts = add.y;

        Points.append(add);
    }

    gpxFile.close();

    valid = true;

    // set ErgFile duration
    Duration = Points.last().x;      // end point in meters

    // calculate climbing etc
    calculateMetrics();
}

// Parse TTS into ergfile
void ErgFile::parseTTS()
{
    // Initialise
    Version = "";
    Units = "";
    Filename = "";
    Name = "";
    Duration = -1;
    Ftp = 0;       // FTP this file was targetted at
    MaxWatts = 0;  // maxWatts in this ergfile (scaling)
    valid = false; // did it parse ok?
    format = mode = CRS;
    Points.clear();
    Laps.clear();

    gpi.Reset();

    // TTS File Gradient Should be smoothly interpolated from Altitude.
    StrictGradient = false;

    QFile ttsFile(filename);
    if (ttsFile.open(QIODevice::ReadOnly) == false) {
        valid = false;
       return;
    }
    QStringList errors_;

    QDataStream qttsStream(&ttsFile);
    qttsStream.setByteOrder(QDataStream::LittleEndian);

    NS_TTSReader::TTSReader ttsReader;
    bool success = ttsReader.parseFile(qttsStream);
    if (!success) {
        valid = false;
        return;
    }

    const std::vector<NS_TTSReader::Point> &ttsPoints = ttsReader.getPoints();
    int pointCount = (int)ttsPoints.size();
    if (pointCount < 2) {
        valid = false;
        return;
    }

    // Enumerate the data types that are available.
    bool fHasKm    = ttsReader.hasKm();
    bool fHasGPS   = ttsReader.hasGPS();
    bool fHasAlt   = ttsReader.hasElevation();
    bool fHasSlope = ttsReader.hasGradient();

    if (fHasKm && fHasSlope) {}     // same as crs file
    else if (fHasKm && fHasAlt) {}  // derive slope from distance and alt
    else {
        valid = false;
        return;
    }

    const NS_TTSReader::Point *prevPoint, *point, *nextPoint;

    prevPoint = NULL;
    point = NULL;
    nextPoint = &ttsPoints[0];

    double alt = 0;
    if (fHasAlt) {
        alt = ttsPoints[0].getElevation();
    }

    for (int i = 0; i < pointCount; i++) { // first data point is actually the last...
        ErgFilePoint add;

        prevPoint = point;
        point = nextPoint;
        nextPoint = ((i + 1) >= pointCount) ? &ttsPoints[i] : &ttsPoints[i + 1];

        // Determine slope to next point
        double slope = 0.0;

        if (fHasAlt) {
            alt = point->getElevation();
        }

        if (fHasSlope) {
            slope = point->getGradient();
            if (!fHasAlt && prevPoint)
            {
                alt += ((slope * (point->getDistanceFromStart() - prevPoint->getDistanceFromStart()))) / 100.0;
            }
        } else if (nextPoint && fHasAlt) {
            double km0 = (i == 0) ? 0 : point->getDistanceFromStart(); // first entry holds total distance
            double alt0 = point->getElevation();
        
            double km1 = nextPoint->getDistanceFromStart();
            double alt1 = nextPoint->getElevation();
        
            double rise = alt1 - alt0;
            double h = km1 - km0;

            slope = 100 * (rise / (sqrt(h*h - rise * rise)));
        }

        add.x = point->getDistanceFromStart(); // record distance in meters
        add.y = alt;
        add.val = slope;

        if (fHasGPS) {
            add.lat = point->getLatitude();
            add.lon = point->getLongitude();
        }

        if (add.y > MaxWatts) MaxWatts = add.y;

        Points.append(add);
    }

    // Altitude is interpolated if there is slope. Actually this slope is
    // smooth so we might consider it usable (even though its wrong.)
    if (fHasSlope) {
        fHasAlt = true;
    }

    ttsFile.close();

    valid = true;

    // set ErgFile duration
    Duration = Points.last().x;      // end point in meters

    // calculate climbing etc
    calculateMetrics();
}


// convert points to set of sections
QList<ErgFileSection>
ErgFile::Sections()
{
    QList<ErgFileSection> returning;

    int secs=0;
    for(int i=0; i<Points.count(); i++) {

        // add a section from 0 to here if not starting at zero
        if (i==0 && Points[i].x > 0) {
            returning << ErgFileSection(Points[i].x, Points[i].y, Points[i].y);
        }

        // first section
        if (i+1 < Points.count() && Points[i+1].x > Points[i].x) {
            returning << ErgFileSection(Points[i+1].x-secs, Points[i].y, Points[i+1].y);
            secs= Points[i+1].x;
        }
    }
    return returning;
}

bool
ErgFile::save(QStringList &errors)
{
    // save the file including changes
    // XXX TODO we don't support writing pgmf or CRS just yet...
    if (filename.endsWith("pgmf", Qt::CaseInsensitive) || format == CRS) {
        errors << QString(QObject::tr("Unsupported file format"));
        return false;
    }

    // type
    QString typestring("UNKNOWN");
    if (format==ERG) typestring = "ERG";
    if (format==MRC) typestring = "MRC";
    if (format==CRS) typestring = "CRS";
    if (filename.endsWith("zwo", Qt::CaseInsensitive)) typestring="ZWO";

    // get CP so we can scale back etc
    int CP=0;
    if (context->athlete->zones(false)) {
        int zonerange = context->athlete->zones(false)->whichRange(QDateTime::currentDateTime().date());
        if (zonerange >= 0) CP = context->athlete->zones(false)->getCP(zonerange);
    }

    // MRC and ERG formats are ok

    //
    // ERG file
    //
    if (typestring == "ERG" && format == ERG) {

        // open the file etc
        QFile f(filename);
        if (f.open(QIODevice::WriteOnly | QIODevice::Truncate | QIODevice::Text) == false) {
            errors << "Unable to open file for writing.";
            return false;
        }

        // setup output stream to file
        QTextStream out(&f);
        out.setCodec("UTF-8");

        // write the header
        //
        // An example header:
        //
        // [COURSE HEADER]
        // FTP=300
        // SOURCE=ErgDB
        // ERGDBID=455
        // VERSION=2
        // UNITS=ENGLISH
        // DESCRIPTION=Weston Loop
        // FILE NAME=weston
        // MINUTES  WATTS
        // [END COURSE HEADER]
        out << "[COURSE HEADER]\n";
        if (Ftp) out <<"FTP="<<QString("%1").arg(Ftp)<<"\n";
        if (Source != "") out<<"SOURCE="<<Source<<"\n";
        if (ErgDBId != "") out<<"ERGDBID="<<ErgDBId<<"\n";
        if (Version != "") out<<"VERSION="<<Version<<"\n";
        if (Units != "") out<<"UNITS="<<Units<<"\n";
        if (Name != "") out<<"DESCRIPTION="<<Name<<"\n";
        if (Filename != "") out<<"FILE NAME="<<Filename<<"\n";
        out << "MINUTES WATTS\n";
        out << "[END COURSE HEADER]\n";

        //
        // Write the line items
        //
        // IMPORTANT: if FTP is set then the contents
        //            were scaled to local FTP when read
        //            so need to be scaled back to FTP=xxx
        //            when writing out.
        out << "[COURSE DATA]\n";

        bool first=true;
        long lastLap = 0;
        double lastPointX = 0;

        foreach(ErgFilePoint p, Points) {

            // output
            int watts = p.y;
            double minutes = double(p.x) / (1000.0f*60.0f);

            // we scale back if needed
            if (Ftp && CP) watts = (double(p.y)/CP) * Ftp;

            // check if a lap marker should be inserted
            foreach(ErgFileLap l, Laps) {
                bool addLap = false;
                if (l.x == p.x && lastLap != l.x) {
                    // this is the case where a lap marker matches a load marker
                    addLap = true;
                } else if (l.x > lastPointX && l.x < p.x) {
                    // this is the case when a lap marker exist between two load markers
                    addLap = true;
                }
                if (addLap) {
                    out <<QString("%1    LAP\n").arg(minutes, 0, 'f', 2);
                    lastLap = l.x;
                }
            }

            if (first) {
                first=false;

                // doesn't start at 0!
                if (p.x > 0) {
                    out <<QString("%1    %2\n").arg(0.0f, 0, 'f', 2).arg(watts);
                }
            }

            // output in minutes and watts
            out <<QString("%1    %2\n").arg(minutes, 0, 'f', 2).arg(watts);

            lastPointX = p.x;
        }

        out << "[END COURSE DATA]\n";
        f.close();

    }

    //
    // MRC
    //
    if (typestring == "MRC" && format == MRC) {

        // open the file etc
        QFile f(filename);
        if (f.open(QIODevice::WriteOnly | QIODevice::Truncate | QIODevice::Text) == false) {
            errors << "Unable to open file for writing.";
            return false;
        }

        // setup output stream to file
        QTextStream out(&f);
        out.setCodec("UTF-8");

        // write the header
        //
        // An example header:
        //
        // [COURSE HEADER]
        // FTP=300
        // SOURCE=ErgDB
        // ERGDBID=455
        // VERSION=2
        // UNITS=ENGLISH
        // DESCRIPTION=Weston Loop
        // FILE NAME=weston
        // MINUTES  WATTS
        // [END COURSE HEADER]
        out << "[COURSE HEADER]\n";
        if (Source != "") out<<"SOURCE="<<Source<<"\n";
        if (ErgDBId != "") out<<"ERGDBID="<<ErgDBId<<"\n";
        if (Version != "") out<<"VERSION="<<Version<<"\n";
        if (Units != "") out<<"UNITS="<<Units<<"\n";
        if (Name != "") out<<"DESCRIPTION="<<Name<<"\n";
        if (Filename != "") out<<"FILE NAME="<<Filename<<"\n";
        out << "MINUTES PERCENT\n";
        out << "[END COURSE HEADER]\n";

        //
        // Write the line items
        //
        // IMPORTANT: if FTP is set then the contents
        //            were scaled to local FTP when read
        //            so need to be scaled back to FTP=xxx
        //            when writing out.
        out << "[COURSE DATA]\n";

        bool first=true;
        foreach(ErgFilePoint p, Points) {

            // output watts as a percent of CP
            double watts = p.y;
            double minutes = double(p.x) / (1000.0f*60.0f);

            // we scale back if needed
            if (CP) watts = (double(p.y)/CP) * 100.0f;

            if (first) {
                first=false;

                // doesn't start at 0!
                if (p.x > 0) {
                    out <<QString("%1    %2\n").arg(0.0f, 0, 'f', 2).arg(watts, 0, 'f', 0);
                }
            }

            // output in minutes and watts percent with no precision
            out <<QString("%1    %2\n").arg(minutes, 0, 'f', 2).arg(watts, 0, 'f', 0);
        }

        out << "[END COURSE DATA]\n";
        f.close();

    }

    if (typestring == "ZWO" && format == ERG) {

        // open the file etc
        QFile f(filename);
        if (f.open(QIODevice::WriteOnly | QIODevice::Truncate | QIODevice::Text) == false) {
            errors << "Unable to open file for writing.";
            return false;
        }

        // setup output stream to file
        QTextStream out(&f);
        out.setCodec("UTF-8");

        out << "<workout_file>\n";

        // metadata at top
        if (Name != "") out << "    <name>"<<Utils::xmlprotect(Name)<<"</name>\n";
        if (Source != "") out << "    <author>"<<Utils::xmlprotect(Source)<<"</author>\n";
        if (Description != "") out << "    <description>"<<Utils::xmlprotect(Description)<<"</description>\n";
        if (Tags.count()) {
            out << "    <tags>\n";
            foreach(QString tag, Tags)
                out << "        <tag>"<<Utils::xmlprotect(tag)<<"</tag>\n";
            out << "    </tags>\n";
        }

        // workout
        // We can write three types of sections
        // a) Warmup where power rises
        // b) SteadyState where power is constant
        // c) Cooldown where port drops
        // d) IntervalsT where intervals are repeated (N x effort then recovery)
        //
        // we do not write the fifth kind of section since we don't support them
        // e) Freeride where the user can do whatever they please...
        //
        // interspersed with the data will be texts that are displayed
        //
        // alll watts are factors to apply to CP - where 1.0 is CP 0.5 is 50%.
        // the data in memory has been scaled to CP so we need to divide it by
        // CP to get the values to write to disk

        // lets work in sections not points
        // this means we work with duration/power rather than
        // individual points, which is how the ZWO file is constructed

        out << "    <workout>\n";
        QList<ErgFileSection> sections = Sections();
        for(int i=0; i<sections.count(); i++) {

            // are there repeated sections of efforts and recovery?
            int count=0;
            for(int j=2; (i+j+1) < sections.count(); j += 2) {
                if (sections[i].duration == sections[i+j].duration &&
                    sections[i].start == sections[i+j].start &&
                    sections[i].end == sections[i+j].end &&
                    sections[i+1].duration == sections[i+j+1].duration &&
                    sections[i+1].start == sections[i+j+1].start &&
                    sections[i+1].end == sections[i+j+1].end) {
                    count++;
                } else {
                    break;
                }
            }

            if (count) {

                // not including this one there are a number of repeats, so we need to output
                // an IntervalsT element to repeat on/off intervals
                out << "        <IntervalsT Repeat=\""<<(count+1)<<"\" "
                    << "OnDuration=\"" << sections[i].duration/1000 << "\" "
                    << "OffDuration=\"" << sections[i+1].duration/1000 << "\" "
                    << "PowerOnLow=\"" << sections[i].start/CP << "\" "
                    << "PowerOnHigh=\"" << sections[i].end/CP << "\" "
                    << "PowerOffLow=\"" << sections[i+1].start/CP << "\" "
                    << "PowerOffHigh=\"" << sections[i+1].end/CP << "\" />\n";

                // skip on, bearing in mind the main loop increases i by 1
                i += 1 + (count*2);

            } else {

                QString tag;

                // just a section, but is it SteadyState, Warmup or Cooldown
                if (sections[i].start == sections[i].end) tag = "SteadyState";
                else if (sections[i].start >  sections[i].end) tag = "Cooldown";
                else if (sections[i].start <  sections[i].end) tag = "Warmup";

                out << "        <" << tag << " Duration=\""<<sections[i].duration/1000 << "\" "
                                  << "PowerLow=\"" <<sections[i].start/CP << "\" "
                                  << "PowerHigh=\"" <<sections[i].end/CP << "\" />\n";

            }
        }
        out << "    </workout>\n";
        out << "</workout_file>\n";
        f.close();
    }
    return true;
}

ErgFile::~ErgFile()
{
    Points.clear();
}

bool
ErgFile::isValid() const
{
    return valid;
}

// Update query state to bracket query location.
// Returns false if bracket cannot be established, otherwise true.
bool
ErgFile::updateQueryStateFromDistance(ErgFileLocationQueryState& qs, double x, int& lapnum) const
{
    if (!isValid()) return false; // not a valid ergfile

    // is it in bounds?
    if (x < 0 || x > Duration) return false;

    // do we need to return the Lap marker?
    if (Laps.count() > 0) {
        int lap = 0;
        for (int i = 0; i < Laps.count(); i++) {
            if (x >= Laps.at(i).x) lap += 1;
        }
        lapnum = lap;

    }
    else lapnum = 0;

    // find right section of the file
    while (x < Points.at(qs.leftPoint).x || x > Points.at(qs.rightPoint).x) {
        if (x < Points.at(qs.leftPoint).x) {
            qs.leftPoint--;
            qs.rightPoint--;
        }
        else if (x > Points.at(qs.rightPoint).x) {
            qs.leftPoint++;
            qs.rightPoint++;
        }
    }

    return true;
}


double
ErgFile::wattsAt(ErgFileLocationQueryState& qs, double x, int &lapnum) const
{
    // Establish index bracket for query.
    if (!updateQueryStateFromDistance(qs, x, lapnum))
        return -100;

    // two different points in time but the same watts
    // at both, it doesn't really matter which value
    // we use
    if (Points.at(qs.leftPoint).val == Points.at(qs.rightPoint).val)
        return Points.at(qs.rightPoint).val;

    // the erg file will list the point in time twice
    // to show a jump from one wattage to another
    // at this point in ime (i.e x=100 watts=100 followed
    // by x=100 watts=200)
    if (Points.at(qs.leftPoint).x == Points.at(qs.rightPoint).x)
        return Points.at(qs.rightPoint).val;

    // so this point in time between two points and
    // we are ramping from one point and another
    // the steps in the calculation have been explicitly
    // listed for code clarity
    double deltaW = Points.at(qs.rightPoint).val - Points.at(qs.leftPoint).val;
    double deltaT = Points.at(qs.rightPoint).x - Points.at(qs.leftPoint).x;
    double offT = x - Points.at(qs.leftPoint).x;
    double factor = offT / deltaT;

    double nowW = Points.at(qs.leftPoint).val + (deltaW * factor);

    return nowW;
}

// Uninterpolated gradient from ergfile. Used when running in strict gradient/workout mode.
double
ErgFile::gradientAt(ErgFileLocationQueryState& qs, double x, int &lapnum) const
{
    // Establish index bracket for query.
    if (!updateQueryStateFromDistance(qs, x, lapnum))
        return -100;

    double gradient = Points.at(qs.leftPoint).val;

    return gradient;
}

// Returns true if a location is determined, otherwise returns false.
// This is the const stateless edition(tm), which does not rely on location
// state. This method is used to make queries independant of the main ergfile
// 'owner'.
bool ErgFile::locationAt(ErgFileLocationQueryState& qs, double meters, int& lapnum, geolocation& geoLoc, double& slope100) const
{
    // Establish index bracket for query.
    if (!updateQueryStateFromDistance(qs, meters, lapnum))
        return false;

    // At this point leftpoint and rightpoint bracket the query distance. Three cases:
    // Bracket Covered: If query bracket compatible with the current interpolation bracket then simply interpolate
    // Bracket Ahead:   If query bracket is ahead of current interpolation bracket then feed points to interpolator until it matches.
    // Bracket Behind:  New bracket is behind current interpolation bracket then interpolator must be reset and new values fed in.

    double d0, d1;

    if (!qs.gpi.GetBracket(d0, d1))
    {
        qs.interpolatorReadIndex = 0;
        qs.gpi.Reset();
    }
    else if (d0 > Points.at(qs.leftPoint).x) {
        // Current bracket is ahead of interpolator so reset and set index back
        // so interpolator will be re-primed.
        qs.gpi.Reset();
        qs.interpolatorReadIndex = (qs.leftPoint > 0) ? qs.leftPoint - 1 : qs.leftPoint;
    }
    else {
        // Otherwise interpolatorReadIndex is set reasonably.
        // Is possible to skip ahead though...
        if (qs.interpolatorReadIndex < qs.rightPoint - 4)
        {
            qs.interpolatorReadIndex = qs.rightPoint - 4;
        }
    }

    // Push points until distance satisfied
    while (qs.gpi.WantsInput(meters)) {
        if (qs.interpolatorReadIndex < Points.count()) {
            const ErgFilePoint* pii = &(Points.at(qs.interpolatorReadIndex));

            // When there is no geolocation, invent something to support tangent interpolation.
            if (pii->lat || pii->lon) {
                geolocation geo(pii->lat, pii->lon, pii->y);
                qs.gpi.Push(pii->x, geo);
            }
            else {
                qs.gpi.Push(pii->x, pii->y);
            }

            qs.interpolatorReadIndex++;
        }
        else {
            qs.gpi.NotifyInputComplete();
            break;
        }
    }

    geoLoc = qs.gpi.Location(meters, slope100);

    slope100 *= 100;

    return true;
}

// Returns true if a location is determined, otherwise returns false.
// This is the const stateless edition(tm), which does not rely on location
// state. This method is used to make queries independant of the main ergfile
// 'owner'.
bool ErgFile::locationAtStateless(ErgFileLocationQueryState& queryState, double meters, int& lapnum, geolocation& geoLoc, double& slope100) const
{
    if (!isValid()) return false; // not a valid ergfile

    // is it in bounds?
    if (meters < 0 || meters > Duration) return false;

    // No location unless... format contains location...
    if (format != CRS)  return false;

    if (Laps.count() > 0) {
        int lap = 0;
        for (int i = 0; i < Laps.count(); i++) {
            if (meters >= Laps.at(i).x) lap += 1;
        }
        lapnum = lap;

    }
    else lapnum = 0;

    // Ensure that interpolator is correctly primed for this request.

    // find right section of the file
    while (meters < Points.at(queryState.leftPoint).x || meters > Points.at(queryState.rightPoint).x) {
        if (meters < Points.at(queryState.leftPoint).x) {
            queryState.leftPoint--;
            queryState.rightPoint--;
        }
        else if (meters > Points.at(queryState.rightPoint).x) {
            queryState.leftPoint++;
            queryState.rightPoint++;
        }
    }

    // At this point leftpoint and rightpoint bracket the query distance. Three cases:
    // Bracket Covered: If query bracket compatible with the current interpolation bracket then simply interpolate
    // Bracket Ahead:   If query bracket is ahead of current interpolation bracket then feed points to interpolator until it matches.
    // Bracket Behind:  New bracket is behind current interpolation bracket then interpolator must be reset and new values fed in.

    double d0, d1;

    if (!queryState.gpi.GetBracket(d0, d1))
    {
        queryState.interpolatorReadIndex = 0;
        queryState.gpi.Reset();
    }
    else if (d0 > Points.at(queryState.leftPoint).x) {
        // Current bracket is ahead of interpolator so reset and set index back
        // so interpolator will be re-primed.
        queryState.gpi.Reset();
        queryState.interpolatorReadIndex = (queryState.leftPoint > 0) ? queryState.leftPoint - 1 : queryState.leftPoint;
    }
    else {
        // Otherwise interpolatorReadIndex is set reasonably.
        // Is possible to skip ahead though...
        if (queryState.interpolatorReadIndex < queryState.rightPoint - 4)
        {
            queryState.interpolatorReadIndex = queryState.rightPoint - 4;
        }
    }

    // Push points until distance satisfied
    while (queryState.gpi.WantsInput(meters)) {
        if (queryState.interpolatorReadIndex < Points.count()) {
            const ErgFilePoint* pii = &(Points.at(queryState.interpolatorReadIndex));

            // When there is no geolocation, invent something to support tangent interpolation.
            if (pii->lat || pii->lon) {
                geolocation geo(pii->lat, pii->lon, pii->y);
                queryState.gpi.Push(pii->x, geo);
            }
            else {
                queryState.gpi.Push(pii->x, pii->y);
            }

            queryState.interpolatorReadIndex++;
        }
        else {
            queryState.gpi.NotifyInputComplete();
            break;
        }
    }

    geoLoc = queryState.gpi.Location(meters, slope100);

    slope100 *= 100;

    return true;
}


// Retrieve the offset for the start of next lap.
// Params: x - current workout distance (m) / time (ms)
// Returns: distance (m) / time (ms) offset for next lap.
int ErgFile::nextLap(long x) const
{
    if (!isValid()) return -1; // not a valid ergfile

    // do we need to return the Lap marker?
    if (Laps.count() > 0) {
        // If the current position is before the start the lap, then the lap is next
        for (int i=0; i<Laps.count(); i++) {
            if (x<Laps.at(i).x) return Laps.at(i).x;
        }
    }
    return -1; // nope, no marker ahead of there
}

// Retrieve the offset for the start of current lap.
// Params: x - current workout distance (m) / time (ms)
// Returns: distance (m) / time (ms) offset for start of current lap.
int
ErgFile::currentLap(long x) const
{
    if (!isValid()) return -1; // not a valid ergfile

    // If the current position is before the start of the next lap, return this lap
    for (int i=0; i<Laps.count() - 1; i++) {
        if (x<Laps.at(i+1).x) return Laps.at(i).x;
    }
    return -1; // No matching lap
}

void
ErgFile::calculateMetrics()
{
    // reset metrics
    XP = CP = AP = IsoPower = IF = RI = BikeStress = BS = SVI = VI = 0;
    ELE = ELEDIST = GRADE = 0;

    maxY = 0; // we need to reset it

    // is it valid?
    if (!isValid()) return;

    if (format == CRS) {

        ErgFilePoint last;
        bool first = true;
        foreach (ErgFilePoint p, Points) {

            // set the maximum Y value
            if (p.y > maxY) maxY= p.y;

            if (first == true) {
                first = false;
            } else if (p.y > last.y) {

                ELEDIST += p.x - last.x;
                ELE += p.y - last.y;
            }
            last = p;
        }
        if (ELE == 0 || ELEDIST == 0) GRADE = 0;
        else GRADE = ELE/ELEDIST * 100;

    } else {

        QVector<double> rolling(30);
        rolling.fill(0.0f);
        int index = 0;
        double sum = 0; // 30s rolling average
        double apsum = 0; // average power used in VI calculation

        double total = 0;
        double count = 0;
        long nextSecs = 0;

        static const double EPSILON = 0.1;
        static const double NEGLIGIBLE = 0.1;

        double secsDelta = 1;
        double sampsPerWindow = 25.0;
        double attenuation = sampsPerWindow / (sampsPerWindow + secsDelta);
        double sampleWeight = secsDelta / (sampsPerWindow + secsDelta);

        double lastSecs = 0.0;
        double weighted = 0.0;

        double sktotal = 0.0;
        int skcount = 0;

        ErgFilePoint last;
        foreach (ErgFilePoint p, Points) {

            // set the maximum Y value
            if (p.y > maxY) maxY= p.y;

            while (nextSecs < p.x) {

                // CALCULATE IsoPower
                apsum += last.y;
                sum +=  last.y;
                sum -= rolling[index];

                // update 30s circular buffer
                rolling[index] = last.y;
                if (index == 29) index=0;
                else index++;

                total += pow(sum/30, 4);
                count ++;

                // CALCULATE XPOWER
                while ((weighted > NEGLIGIBLE) && ((nextSecs / 1000) > (lastSecs/1000) + 1000 + EPSILON)) {
                    weighted *= attenuation;
                    lastSecs += 1000;
                    sktotal += pow(weighted, 4.0);
                    skcount++;
                }
                weighted *= attenuation;
                weighted += sampleWeight * last.y;
                lastSecs = p.x;
                sktotal += pow(weighted, 4.0);
                skcount++;

                nextSecs += 1000;
            }
            last = p;
        }

        // XP, IsoPower and AP
        XP = pow(sktotal / skcount, 0.25);
        IsoPower = pow(total / count, 0.25);
        AP = apsum / count;

        // CP
        if (context->athlete->zones(false)) {
            int zonerange = context->athlete->zones(false)->whichRange(QDateTime::currentDateTime().date());
            if (zonerange >= 0) CP = context->athlete->zones(false)->getCP(zonerange);
        }

        // IF
        if (CP) {
            IF = IsoPower / CP;
            RI = XP / CP;
        }

        // BikeStress
        double normWork = IsoPower * (Duration / 1000); // msecs
        double rawTSS = normWork * IF;
        double workInAnHourAtCP = CP * 3600;
        BikeStress = rawTSS / workInAnHourAtCP * 100.0;

        // BS
        double xWork = XP * (Duration / 1000); // msecs
        double rawBS = xWork * RI;
        BS = rawBS / workInAnHourAtCP * 100.0;

        // VI and RI
        if (AP) {
            VI = IsoPower / AP;
            SVI = XP / AP;
        }
    }
}<|MERGE_RESOLUTION|>--- conflicted
+++ resolved
@@ -40,11 +40,6 @@
     ::supported << ".crs";
     ::supported << ".pgmf";
     ::supported << ".zwo";
-<<<<<<< HEAD
-    ::supported << ".gpx";
-    ::supported << ".fit";
-=======
->>>>>>> fdefd630
     ::supported << ".tts";
     ::supported << ".gpx";
 
@@ -132,20 +127,11 @@
 
     // which parser to call? NOTE: we should look at moving to an ergfile factory
     // like we do with ride files if we end up with lots of different formats
-<<<<<<< HEAD
-    if (filename.endsWith(".pgmf", Qt::CaseInsensitive)) parseTacx();
-    else if (filename.endsWith(".zwo", Qt::CaseInsensitive)) parseZwift();
-    else if (filename.endsWith(".gpx", Qt::CaseInsensitive)) parseGpx();
-    else if (filename.endsWith(".fit", Qt::CaseInsensitive)) parseGpx();
-    else if (filename.endsWith(".erg2", Qt::CaseInsensitive)) parseErg2();
-    else if (filename.endsWith(".tts", Qt::CaseInsensitive)) parseTTS();
-=======
     if      (filename.endsWith(".pgmf",   Qt::CaseInsensitive)) parseTacx();
     else if (filename.endsWith(".zwo",    Qt::CaseInsensitive)) parseZwift();
     else if (fact.exactMatch(filename))                         parseFromRideFileFactory();
     else if (filename.endsWith(".erg2",   Qt::CaseInsensitive)) parseErg2();
     else if (filename.endsWith(".tts",    Qt::CaseInsensitive)) parseTTS();
->>>>>>> fdefd630
     else parseComputrainer();
 }
 
@@ -157,10 +143,12 @@
     Filename = "";
     Name = "";
     Duration = -1;
-    Ftp = 0;       // FTP this file was targetted at
-    MaxWatts = 0;  // maxWatts in this ergfile (scaling)
-    valid = false; // did it parse ok?
-    format = ERG;  // default to couse until we know
+    Ftp = 0;            // FTP this file was targetted at
+    MaxWatts = 0;       // maxWatts in this ergfile (scaling)
+    valid = false;             // did it parse ok?
+    rightPoint = leftPoint = 0;
+    interpolatorReadIndex = 0;
+    format = ERG; // default to couse until we know
     Points.clear();
     Laps.clear();
 
@@ -198,6 +186,9 @@
     if (Points.count()) {
         valid = true;
         Duration = Points.last().x;      // last is the end point in msecs
+        leftPoint = 0;
+        rightPoint = 1;
+        interpolatorReadIndex = 0;
 
         // calculate climbing etc
         calculateMetrics();
@@ -213,10 +204,12 @@
     Filename = "";
     Name = "";
     Duration = -1;
-    Ftp = 0;       // FTP this file was targetted at
-    MaxWatts = 0;  // maxWatts in this ergfile (scaling)
-    valid = false; // did it parse ok?
-    format = ERG;  // default to couse until we know
+    Ftp = 0;            // FTP this file was targetted at
+    MaxWatts = 0;       // maxWatts in this ergfile (scaling)
+    valid = false;             // did it parse ok?
+    rightPoint = leftPoint = 0;
+    interpolatorReadIndex = 0;
+    format = ERG; // default to couse until we know
     Points.clear();
     Laps.clear();
 
@@ -260,6 +253,10 @@
             // set ErgFile duration
             Duration = Points.last().x;      // last is the end point in msecs
 
+            leftPoint = 0;                   // setup initial sample bracketing
+            rightPoint = 1;
+            interpolatorReadIndex = 0;
+
             calculateMetrics();
             valid = true;
         }
@@ -274,10 +271,12 @@
     Filename = "";
     Name = "";
     Duration = -1;
-    Ftp = 0;        // FTP this file was targetted at
-    MaxWatts = 0;   // maxWatts in this ergfile (scaling)
-    valid = false;  // did it parse ok?
-    format = CRS;   // default to couse until we know
+    Ftp = 0;            // FTP this file was targetted at
+    MaxWatts = 0;       // maxWatts in this ergfile (scaling)
+    valid = false;             // did it parse ok?
+    rightPoint = leftPoint = 0;
+    interpolatorReadIndex = 0;
+    format = CRS; // default to couse until we know
     Points.clear();
     Laps.clear();
 
@@ -446,6 +445,9 @@
 
         // set ErgFile duration
         Duration = Points.last().x;      // last is the end point in msecs
+        leftPoint = 0;
+        rightPoint = 1;
+        interpolatorReadIndex = 0;
 
         // calculate climbing etc
         calculateMetrics();
@@ -456,6 +458,7 @@
 {
     QFile ergFile(filename);
     int section = NOMANSLAND;            // section 0=init, 1=header data, 2=course data
+    leftPoint=rightPoint=0;
     MaxWatts = Ftp = 0;
     int lapcounter = 0;
     format = ERG;                         // either ERG or MRC
@@ -696,6 +699,10 @@
         // set ErgFile duration
         Duration = Points.last().x;      // last is the end point in msecs
 
+        leftPoint = 0;
+        rightPoint = 1;
+        interpolatorReadIndex = 0;
+
         calculateMetrics();
 
     } else {
@@ -703,10 +710,6 @@
     }
 }
 
-<<<<<<< HEAD
-// parse gpx or fit into ergfile
-void ErgFile::parseGpx()
-=======
 // Parse anything that the ridefile factory knows how to load
 // and which contains gps data, altitude or slope.
 //
@@ -723,7 +726,6 @@
 // .tcx     Garmin TCX
 // .wko     TrainingPeaks WKO
 void ErgFile::parseFromRideFileFactory()
->>>>>>> fdefd630
 {
     // Initialise
     Version = "";
@@ -731,17 +733,11 @@
     Filename = "";
     Name = "";
     Duration = -1;
-<<<<<<< HEAD
-    Ftp = 0;       // FTP this file was targetted at
-    MaxWatts = 0;  // maxWatts in this ergfile (scaling)
-    valid = false; // did it parse ok?
-=======
     Ftp = 0;            // FTP this file was targetted at
     MaxWatts = 0;       // maxWatts in this ergfile (scaling)
     valid = false;      // did it parse ok?
     rightPoint = leftPoint = 0;
     interpolatorReadIndex = 0;
->>>>>>> fdefd630
     format = mode = CRS;
     Points.clear();
     Laps.clear();
@@ -845,6 +841,10 @@
     // set ErgFile duration
     Duration = Points.last().x;      // end point in meters
 
+    leftPoint = 0;                   // setup initial sample bracketing
+    rightPoint = 1;
+    interpolatorReadIndex = 0;
+
     // calculate climbing etc
     calculateMetrics();
 }
@@ -858,9 +858,11 @@
     Filename = "";
     Name = "";
     Duration = -1;
-    Ftp = 0;       // FTP this file was targetted at
-    MaxWatts = 0;  // maxWatts in this ergfile (scaling)
-    valid = false; // did it parse ok?
+    Ftp = 0;                   // FTP this file was targetted at
+    MaxWatts = 0;              // maxWatts in this ergfile (scaling)
+    valid = false;             // did it parse ok?
+    rightPoint = leftPoint = 0;
+    interpolatorReadIndex = 0;
     format = mode = CRS;
     Points.clear();
     Laps.clear();
@@ -977,6 +979,10 @@
 
     // set ErgFile duration
     Duration = Points.last().x;      // end point in meters
+
+    leftPoint = 0;                   // setup initial sample bracketing
+    rightPoint = 1;
+    interpolatorReadIndex = 0;
 
     // calculate climbing etc
     calculateMetrics();
@@ -1316,104 +1322,139 @@
 }
 
 bool
-ErgFile::isValid() const
+ErgFile::isValid()
 {
     return valid;
 }
 
-// Update query state to bracket query location.
-// Returns false if bracket cannot be established, otherwise true.
-bool
-ErgFile::updateQueryStateFromDistance(ErgFileLocationQueryState& qs, double x, int& lapnum) const
-{
-    if (!isValid()) return false; // not a valid ergfile
+double
+ErgFile::wattsAt(double x, int &lapnum)
+{
+    // workout what wattage load should be set for any given
+    // point in time in msecs.
+    if (!isValid()) return -100; // not a valuid ergfile
 
     // is it in bounds?
-    if (x < 0 || x > Duration) return false;
+    if (x < 0 || x > Duration) return -100;   // out of bounds!!!
 
     // do we need to return the Lap marker?
     if (Laps.count() > 0) {
-        int lap = 0;
-        for (int i = 0; i < Laps.count(); i++) {
-            if (x >= Laps.at(i).x) lap += 1;
+        int lap=0;
+        for (int i=0; i<Laps.count(); i++) {
+            if (x>=Laps.at(i).x) lap += 1;
         }
         lapnum = lap;
 
-    }
-    else lapnum = 0;
+    } else lapnum = 0;
 
     // find right section of the file
-    while (x < Points.at(qs.leftPoint).x || x > Points.at(qs.rightPoint).x) {
-        if (x < Points.at(qs.leftPoint).x) {
-            qs.leftPoint--;
-            qs.rightPoint--;
-        }
-        else if (x > Points.at(qs.rightPoint).x) {
-            qs.leftPoint++;
-            qs.rightPoint++;
-        }
-    }
-
-    return true;
-}
-
-
-double
-ErgFile::wattsAt(ErgFileLocationQueryState& qs, double x, int &lapnum) const
-{
-    // Establish index bracket for query.
-    if (!updateQueryStateFromDistance(qs, x, lapnum))
-        return -100;
+    while (x < Points.at(leftPoint).x || x > Points.at(rightPoint).x) {
+        if (x < Points.at(leftPoint).x) {
+            leftPoint--;
+            rightPoint--;
+        } else if (x > Points.at(rightPoint).x) {
+            leftPoint++;
+            rightPoint++;
+        }
+    }
 
     // two different points in time but the same watts
     // at both, it doesn't really matter which value
     // we use
-    if (Points.at(qs.leftPoint).val == Points.at(qs.rightPoint).val)
-        return Points.at(qs.rightPoint).val;
+    if (Points.at(leftPoint).val == Points.at(rightPoint).val)
+        return Points.at(rightPoint).val;
 
     // the erg file will list the point in time twice
     // to show a jump from one wattage to another
     // at this point in ime (i.e x=100 watts=100 followed
     // by x=100 watts=200)
-    if (Points.at(qs.leftPoint).x == Points.at(qs.rightPoint).x)
-        return Points.at(qs.rightPoint).val;
+    if (Points.at(leftPoint).x == Points.at(rightPoint).x)
+        return Points.at(rightPoint).val;
 
     // so this point in time between two points and
     // we are ramping from one point and another
     // the steps in the calculation have been explicitly
     // listed for code clarity
-    double deltaW = Points.at(qs.rightPoint).val - Points.at(qs.leftPoint).val;
-    double deltaT = Points.at(qs.rightPoint).x - Points.at(qs.leftPoint).x;
-    double offT = x - Points.at(qs.leftPoint).x;
+    double deltaW = Points.at(rightPoint).val - Points.at(leftPoint).val;
+    double deltaT = Points.at(rightPoint).x - Points.at(leftPoint).x;
+    double offT = x - Points.at(leftPoint).x;
     double factor = offT / deltaT;
 
-    double nowW = Points.at(qs.leftPoint).val + (deltaW * factor);
+    double nowW = Points.at(leftPoint).val + (deltaW * factor);
 
     return nowW;
 }
 
-// Uninterpolated gradient from ergfile. Used when running in strict gradient/workout mode.
 double
-ErgFile::gradientAt(ErgFileLocationQueryState& qs, double x, int &lapnum) const
-{
-    // Establish index bracket for query.
-    if (!updateQueryStateFromDistance(qs, x, lapnum))
-        return -100;
-
-    double gradient = Points.at(qs.leftPoint).val;
+ErgFile::gradientAt(double x, int &lapnum)
+{
+    // workout what wattage load should be set for any given
+    // point in time in msecs.
+    if (!isValid()) return -100; // not a valid ergfile
+
+    // is it in bounds?
+    if (x < 0 || x > Duration) return -100;   // out of bounds!!! (-40 through +40 are valid return vals)
+
+    // do we need to return the Lap marker?
+    if (Laps.count() > 0) {
+        int lap=0;
+        for (int i=0; i<Laps.count(); i++) {
+            if (x>=Laps.at(i).x) lap += 1;
+        }
+        lapnum = lap;
+
+    } else lapnum = 0;
+
+    // find right section of the file
+    while (x < Points.at(leftPoint).x || x > Points.at(rightPoint).x) {
+        if (x < Points.at(leftPoint).x) {
+            leftPoint--;
+            rightPoint--;
+        } else if (x > Points.at(rightPoint).x) {
+            leftPoint++;
+            rightPoint++;
+        }
+    }
+
+    double gradient = Points.at(leftPoint).val;
 
     return gradient;
 }
 
 // Returns true if a location is determined, otherwise returns false.
-// This is the const stateless edition(tm), which does not rely on location
-// state. This method is used to make queries independant of the main ergfile
-// 'owner'.
-bool ErgFile::locationAt(ErgFileLocationQueryState& qs, double meters, int& lapnum, geolocation& geoLoc, double& slope100) const
-{
-    // Establish index bracket for query.
-    if (!updateQueryStateFromDistance(qs, meters, lapnum))
-        return false;
+bool ErgFile::locationAt(double meters, int &lapnum, geolocation &geoLoc, double &slope100)
+{
+    if (!isValid()) return false; // not a valid ergfile
+
+    // is it in bounds?
+    if (meters < 0 || meters > Duration) return false;
+
+    // No location unless... format contains location...
+    if (format != CRS)  return false;
+
+    if (Laps.count() > 0) {
+        int lap = 0;
+        for (int i = 0; i<Laps.count(); i++) {
+            if (meters >= Laps.at(i).x) lap += 1;
+        }
+        lapnum = lap;
+
+    }
+    else lapnum = 0;
+
+    // Ensure that interpolator is correctly primed for this request.
+
+    // find right section of the file
+    while (meters < Points.at(leftPoint).x || meters > Points.at(rightPoint).x) {
+        if (meters < Points.at(leftPoint).x) {
+            leftPoint--;
+            rightPoint--;
+        }
+        else if (meters > Points.at(rightPoint).x) {
+            leftPoint++;
+            rightPoint++;
+        }
+    }
 
     // At this point leftpoint and rightpoint bracket the query distance. Three cases:
     // Bracket Covered: If query bracket compatible with the current interpolation bracket then simply interpolate
@@ -1422,154 +1463,56 @@
 
     double d0, d1;
 
-    if (!qs.gpi.GetBracket(d0, d1))
+    if (!gpi.GetBracket(d0, d1))
     {
-        qs.interpolatorReadIndex = 0;
-        qs.gpi.Reset();
-    }
-    else if (d0 > Points.at(qs.leftPoint).x) {
+        interpolatorReadIndex = 0;
+        gpi.Reset();
+    } else if (d0 > Points.at(leftPoint).x) {
         // Current bracket is ahead of interpolator so reset and set index back
         // so interpolator will be re-primed.
-        qs.gpi.Reset();
-        qs.interpolatorReadIndex = (qs.leftPoint > 0) ? qs.leftPoint - 1 : qs.leftPoint;
-    }
-    else {
+        gpi.Reset();
+        interpolatorReadIndex = (leftPoint > 0) ? leftPoint - 1 : leftPoint;
+    } else {
         // Otherwise interpolatorReadIndex is set reasonably.
         // Is possible to skip ahead though...
-        if (qs.interpolatorReadIndex < qs.rightPoint - 4)
+        if (interpolatorReadIndex < rightPoint - 4)
         {
-            qs.interpolatorReadIndex = qs.rightPoint - 4;
+            interpolatorReadIndex = rightPoint - 4;
         }
     }
 
     // Push points until distance satisfied
-    while (qs.gpi.WantsInput(meters)) {
-        if (qs.interpolatorReadIndex < Points.count()) {
-            const ErgFilePoint* pii = &(Points.at(qs.interpolatorReadIndex));
+    while (gpi.WantsInput(meters)) {
+        if (interpolatorReadIndex < Points.count()) {
+            const ErgFilePoint * pii = &(Points.at(interpolatorReadIndex));
 
             // When there is no geolocation, invent something to support tangent interpolation.
             if (pii->lat || pii->lon) {
                 geolocation geo(pii->lat, pii->lon, pii->y);
-                qs.gpi.Push(pii->x, geo);
+                gpi.Push(pii->x, geo);
+            } else {
+                gpi.Push(pii->x, pii->y);
             }
-            else {
-                qs.gpi.Push(pii->x, pii->y);
-            }
-
-            qs.interpolatorReadIndex++;
+
+            interpolatorReadIndex++;
         }
         else {
-            qs.gpi.NotifyInputComplete();
+            gpi.NotifyInputComplete();
             break;
         }
     }
 
-    geoLoc = qs.gpi.Location(meters, slope100);
+    geoLoc = gpi.Location(meters, slope100);
 
     slope100 *= 100;
-
+    
     return true;
 }
-
-// Returns true if a location is determined, otherwise returns false.
-// This is the const stateless edition(tm), which does not rely on location
-// state. This method is used to make queries independant of the main ergfile
-// 'owner'.
-bool ErgFile::locationAtStateless(ErgFileLocationQueryState& queryState, double meters, int& lapnum, geolocation& geoLoc, double& slope100) const
-{
-    if (!isValid()) return false; // not a valid ergfile
-
-    // is it in bounds?
-    if (meters < 0 || meters > Duration) return false;
-
-    // No location unless... format contains location...
-    if (format != CRS)  return false;
-
-    if (Laps.count() > 0) {
-        int lap = 0;
-        for (int i = 0; i < Laps.count(); i++) {
-            if (meters >= Laps.at(i).x) lap += 1;
-        }
-        lapnum = lap;
-
-    }
-    else lapnum = 0;
-
-    // Ensure that interpolator is correctly primed for this request.
-
-    // find right section of the file
-    while (meters < Points.at(queryState.leftPoint).x || meters > Points.at(queryState.rightPoint).x) {
-        if (meters < Points.at(queryState.leftPoint).x) {
-            queryState.leftPoint--;
-            queryState.rightPoint--;
-        }
-        else if (meters > Points.at(queryState.rightPoint).x) {
-            queryState.leftPoint++;
-            queryState.rightPoint++;
-        }
-    }
-
-    // At this point leftpoint and rightpoint bracket the query distance. Three cases:
-    // Bracket Covered: If query bracket compatible with the current interpolation bracket then simply interpolate
-    // Bracket Ahead:   If query bracket is ahead of current interpolation bracket then feed points to interpolator until it matches.
-    // Bracket Behind:  New bracket is behind current interpolation bracket then interpolator must be reset and new values fed in.
-
-    double d0, d1;
-
-    if (!queryState.gpi.GetBracket(d0, d1))
-    {
-        queryState.interpolatorReadIndex = 0;
-        queryState.gpi.Reset();
-    }
-    else if (d0 > Points.at(queryState.leftPoint).x) {
-        // Current bracket is ahead of interpolator so reset and set index back
-        // so interpolator will be re-primed.
-        queryState.gpi.Reset();
-        queryState.interpolatorReadIndex = (queryState.leftPoint > 0) ? queryState.leftPoint - 1 : queryState.leftPoint;
-    }
-    else {
-        // Otherwise interpolatorReadIndex is set reasonably.
-        // Is possible to skip ahead though...
-        if (queryState.interpolatorReadIndex < queryState.rightPoint - 4)
-        {
-            queryState.interpolatorReadIndex = queryState.rightPoint - 4;
-        }
-    }
-
-    // Push points until distance satisfied
-    while (queryState.gpi.WantsInput(meters)) {
-        if (queryState.interpolatorReadIndex < Points.count()) {
-            const ErgFilePoint* pii = &(Points.at(queryState.interpolatorReadIndex));
-
-            // When there is no geolocation, invent something to support tangent interpolation.
-            if (pii->lat || pii->lon) {
-                geolocation geo(pii->lat, pii->lon, pii->y);
-                queryState.gpi.Push(pii->x, geo);
-            }
-            else {
-                queryState.gpi.Push(pii->x, pii->y);
-            }
-
-            queryState.interpolatorReadIndex++;
-        }
-        else {
-            queryState.gpi.NotifyInputComplete();
-            break;
-        }
-    }
-
-    geoLoc = queryState.gpi.Location(meters, slope100);
-
-    slope100 *= 100;
-
-    return true;
-}
-
 
 // Retrieve the offset for the start of next lap.
 // Params: x - current workout distance (m) / time (ms)
 // Returns: distance (m) / time (ms) offset for next lap.
-int ErgFile::nextLap(long x) const
+int ErgFile::nextLap(long x)
 {
     if (!isValid()) return -1; // not a valid ergfile
 
@@ -1587,7 +1530,7 @@
 // Params: x - current workout distance (m) / time (ms)
 // Returns: distance (m) / time (ms) offset for start of current lap.
 int
-ErgFile::currentLap(long x) const
+ErgFile::currentLap(long x)
 {
     if (!isValid()) return -1; // not a valid ergfile
 
@@ -1601,6 +1544,7 @@
 void
 ErgFile::calculateMetrics()
 {
+
     // reset metrics
     XP = CP = AP = IsoPower = IF = RI = BikeStress = BS = SVI = VI = 0;
     ELE = ELEDIST = GRADE = 0;
