/*
* Copyright (c) 2009 Mark Liversedge (liversedge@gmail.com)
*               2015 Vianney Boyer   (vlcvboyer@gmail.com)
*
* This program is free software; you can redistribute it and/or modify it
* under the terms of the GNU General Public License as published by the Free
* Software Foundation; either version 2 of the License, or (at your option)
* any later version.
*
* This program is distributed in the hope that it will be useful, but WITHOUT
* ANY WARRANTY; without even the implied warranty of MERCHANTABILITY or
* FITNESS FOR A PARTICULAR PURPOSE.  See the GNU General Public License for
* more details.
*
* You should have received a copy of the GNU General Public License along
* with this program; if not, write to the Free Software Foundation, Inc., 51
* Franklin Street, Fifth Floor, Boston, MA  02110-1301  USA
*/

#pragma optimize("", off)

#include <QGraphicsPathItem>
#include "VideoWindow.h"
#include "Context.h"
#include "Athlete.h"
#include "RideItem.h"
#include "RideFile.h"
#include "MeterWidget.h"
#include "VideoLayoutParser.h"


VideoWindow::VideoWindow(Context *context)  :
    GcChartWindow(context), context(context), m_MediaChanged(false)
{
    setControls(NULL);
    setProperty("color", QColor(Qt::black));

    QHBoxLayout *layout = new QHBoxLayout();
    setChartLayout(layout);

    curPosition = 1;

    init = true; // assume initialisation was ok ...

#ifdef GC_VIDEO_VLC
    //
    // USE VLC VIDEOPLAYER
    //
#ifndef Q_CC_MSVC
#if QT_VERSION >= 0x050000
// we no longer warn here since it is a runtime issue, on some Ubuntu platforms
// the VLC plugin cache is out of date and needs refreshing with the command:
// $ sudo /usr/lib/vlc/vlc-cache-gen -f /usr/lib/vlc/plugins/
// #warning "WARNING: Please ensure the VLC QT4 plugin (gui/libqt4_plugin) is NOT available as it will cause GC to crash."
#endif
#endif

    // config parameters to libvlc
    const char * const vlc_args[] = {
                    "-I", "dummy", /* Don't use any interface */
                    "--ignore-config", /* Don't use VLC's config */
                    "--disable-screensaver", /* disable screensaver during playback */
#ifdef Q_OS_LINUX
                    "--no-xlib", // avoid xlib thread error messages
#endif
                    //"--verbose=-1", // -1 = no output at all
                    //"--quiet"
                };

    /* create an exception handler */
    //libvlc_exception_init(&exceptions);
    //vlc_exceptions(&exceptions);

    /* Load the VLC engine */
    inst = libvlc_new(sizeof(vlc_args) / sizeof(vlc_args[0]), vlc_args);
    //vlc_exceptions(&exceptions);

    /* Create a new item */

    if (inst) { // if vlc doesn't initialise don't even try!

        m = NULL;
        //vlc_exceptions(&exceptions);

        /* Create a media player playing environement */
        mp = libvlc_media_player_new (inst);
        //vlc_exceptions(&exceptions);

        //vlc_exceptions(&exceptions);


    /* This is a non working code that show how to hooks into a window,
     * if we have a window around */
#ifdef Q_OS_LINUX
#if QT_VERSION > 0x50000
        x11Container = new QWidget(this); //XXX PORT TO 5.1 BROKEN CODE XXX
#else
        x11Container = new QX11EmbedContainer(this);
#endif
        layout->addWidget(x11Container);
        libvlc_media_player_set_xwindow (mp, x11Container->winId());
#endif

#ifdef WIN32
        container = new QWidget(this);
        layout->addWidget(container);
        libvlc_media_player_set_hwnd (mp, (HWND)(container->winId()));

        // Video Overlays Initialization: if video config file is not present
        // copy a default one to be used as a model by the user.
        // An empty video-layout.xml file disables video overlays
        QString filename = context->athlete->home->config().canonicalPath() + "/" + "video-layout.xml";
        QFile file(filename);
        if (!file.exists())
        {
            file.setFileName(":/xml/video-layout.xml");
            file.copy(filename);
            QFile::setPermissions(filename, QFileDevice::ReadUser|QFileDevice::WriteUser);
        }
        if (file.exists())
        {
            // clean previous layout
            foreach(MeterWidget* p_meterWidget, m_metersWidget)
            {
                m_metersWidget.removeAll(p_meterWidget);
                delete p_meterWidget;
            }

            VideoLayoutParser handler(&m_metersWidget, container);

            QXmlInputSource source (&file);
            QXmlSimpleReader reader;
            reader.setContentHandler (&handler);

            reader.parse (source);
        }
        else
        {
            qDebug() << qPrintable(QString("file" + filename + " (video layout XML file) not found"));
        }
#endif
    } else {

        // something went wrong !
        init = false;
    }
#endif

#ifdef GC_VIDEO_QT5
    // USE QT VIDEO PLAYER
    wd = new QVideoWidget(this);
    wd->show();

    mp = new QMediaPlayer(this);
    mp->setVideoOutput(wd);

    layout->addWidget(wd);
#endif

    if (init) {
        // get updates..
        connect(context, SIGNAL(telemetryUpdate(RealtimeData)), this, SLOT(telemetryUpdate(RealtimeData)));
        connect(context, SIGNAL(stop()), this, SLOT(stopPlayback()));
        connect(context, SIGNAL(start()), this, SLOT(startPlayback()));
        connect(context, SIGNAL(pause()), this, SLOT(pausePlayback()));
        connect(context, SIGNAL(seek(long)), this, SLOT(seekPlayback(long)));
        connect(context, SIGNAL(unpause()), this, SLOT(resumePlayback()));
        connect(context, SIGNAL(mediaSelected(QString)), this, SLOT(mediaSelected(QString)));
    }
}

VideoWindow::~VideoWindow()
{
    if (!init) return; // we didn't initialise properly so all bets are off

#if (defined Q_OS_LINUX) && (QT_VERSION < 0x050000) && (defined GC_VIDEO_VLC)
    // unembed vlc backend first
    x11Container->discardClient();
#endif

    stopPlayback();

#ifdef GC_VIDEO_VLC
    // VLC

    /* No need to keep the media now */
    if (m) libvlc_media_release (m);

    /* nor the player */
    libvlc_media_player_release (mp);

    // unload vlc
    libvlc_release (inst);
#endif

#ifdef GC_VIDEO_QT5
    // QT MEDIA
    delete mp;
    delete wd;
#endif
}

void VideoWindow::resizeEvent(QResizeEvent * )
{
    foreach(MeterWidget* p_meterWidget , m_metersWidget)
        p_meterWidget->AdjustSizePos();
}

void VideoWindow::startPlayback()
{
    if (context->currentVideoSyncFile()) {
        context->currentVideoSyncFile()->manualOffset = 0.0;
        context->currentVideoSyncFile()->km = 0.0;
    }

#ifdef GC_VIDEO_VLC
    if (!m) return; // ignore if no media selected

    // stop playback & wipe player
    libvlc_media_player_stop (mp);

    /* set the media to playback */
    libvlc_media_player_set_media (mp, m);

    /* Reset playback rate */
    /* If video speed will be controlled by a sync file, set almost stationary
       until first telemetry update. Otherwise (re)set to normal rate */
    if (context->currentVideoSyncFile() && context->currentVideoSyncFile()->Points.count() > 1)
        libvlc_media_player_set_rate(mp, 0.1f);
    else libvlc_media_player_set_rate(mp, 1.0f);

    /* play the media_player */
    libvlc_media_player_play (mp);

    m_MediaChanged = false;
#endif

#ifdef GC_VIDEO_QT5
    // open the media object
    mp->play();
#endif

    foreach(MeterWidget* p_meterWidget , m_metersWidget)
    {
        p_meterWidget->setWindowOpacity(1); // Show the widget
        p_meterWidget->AdjustSizePos();
        p_meterWidget->update();

        p_meterWidget->raise();
        p_meterWidget->show();
    }
}

void VideoWindow::stopPlayback()
{
    if (context->currentVideoSyncFile())
        context->currentVideoSyncFile()->manualOffset = 0.0;

#ifdef GC_VIDEO_VLC
    if (!m) return; // ignore if no media selected

    // stop playback & wipe player
    libvlc_media_player_stop (mp);
#endif

#ifdef GC_VIDEO_QT5
    mp->stop();
#endif
    foreach(MeterWidget* p_meterWidget , m_metersWidget)
        p_meterWidget->hide();

}

void VideoWindow::pausePlayback()
{
#ifdef GC_VIDEO_VLC
    if (!m) return; // ignore if no media selected

    // stop playback & wipe player
    libvlc_media_player_set_pause(mp, true);
#endif

#ifdef GC_VIDEO_QT5
    mp->pause();
#endif
}

void VideoWindow::resumePlayback()
{
#ifdef GC_VIDEO_VLC
    if (!m) return; // ignore if no media selected

    // stop playback & wipe player
    if(m_MediaChanged)
        startPlayback();
    else
        libvlc_media_player_set_pause(mp, false);
#endif

#ifdef GC_VIDEO_QT5
    mp->play();
#endif
}

void VideoWindow::telemetryUpdate(RealtimeData rtd)
{
    bool metric = context->athlete->useMetricUnits;

    foreach(MeterWidget* p_meterWidget , m_metersWidget)
    {
        QString myQstr1 = p_meterWidget->Source();
        std::string smyStr1 = myQstr1.toStdString();
        if (p_meterWidget->Source() == QString("None"))
        {
            //Nothing
        }
        else if (p_meterWidget->Source() == QString("Speed"))
        {
            p_meterWidget->Value = rtd.getSpeed() * (metric ? 1.0 : MILES_PER_KM);
            p_meterWidget->Text = QString::number((int)p_meterWidget->Value);
            p_meterWidget->AltText = QString(".") +QString::number((int)(p_meterWidget->Value * 10.0) - (((int) p_meterWidget->Value) * 10)) + (metric ? tr(" kph") : tr(" mph"));
        }
        else if (p_meterWidget->Source() == QString("Elevation"))
        {
            // Do not show in ERG mode
            if (rtd.mode == ERG || rtd.mode == MRC)
                {
                    p_meterWidget->setWindowOpacity(0); // Hide the widget
                }
<<<<<<< HEAD
            p_meterWidget->Value = rtd.getRouteDistance();
=======
            p_meterWidget->Value = rtd.getDistance();
>>>>>>> fdefd630
            ElevationMeterWidget* elevationMeterWidget = dynamic_cast<ElevationMeterWidget*>(p_meterWidget);
            if (!elevationMeterWidget)
                qDebug() << "Error: Elevation keyword used but widget is not elevation type";
            else
            {
                elevationMeterWidget->setContext(context);
                elevationMeterWidget->gradientValue = rtd.getSlope();
            }
        }
        else if (p_meterWidget->Source() == QString("LiveMap"))
        {
            LiveMapWidget* liveMapWidget = dynamic_cast<LiveMapWidget*>(p_meterWidget);
            liveMapWidget->setContext(context);
            liveMapWidget->curr_lat = rtd.getLatitude();
            liveMapWidget->curr_lon = rtd.getLongitude();
            if (rtd.getLatitude() != 0 && rtd.getLongitude() !=0)
                {
                    liveMapWidget->initLiveMap();
                    liveMapWidget->plotNewLatLng(rtd.getLatitude(), rtd.getLongitude());
                }
        }
        else if (p_meterWidget->Source() == QString("Cadence"))
        {
            p_meterWidget->Value = rtd.getCadence();
            p_meterWidget->Text = QString::number((int)p_meterWidget->Value);
        }
        else if (p_meterWidget->Source() == QString("Watt"))
        {
            p_meterWidget->Value =  rtd.getWatts();
            p_meterWidget->Text = QString::number((int)p_meterWidget->Value);
        }
        else if (p_meterWidget->Source() == QString("HRM"))
        {
            p_meterWidget->Value =  rtd.getHr();
            p_meterWidget->Text = QString::number((int)p_meterWidget->Value);
        }
        else if (p_meterWidget->Source() == QString("Load"))
        {
            if (rtd.mode == ERG || rtd.mode == MRC) {
                p_meterWidget->Value = rtd.getLoad();
                p_meterWidget->Text = QString("%1").arg(round(p_meterWidget->Value));
            } else {
                p_meterWidget->Value = rtd.getSlope();
                p_meterWidget->Text = QString("%1").arg(p_meterWidget->Value, 0, 'f', 1);
            }
        }
        else if (p_meterWidget->Source() == QString("Distance"))
        {
            p_meterWidget->Value = rtd.getDistance() * (metric ? 1.0 : MILES_PER_KM);
            p_meterWidget->Text = QString::number((int) p_meterWidget->Value);
            p_meterWidget->AltText = QString(".") +QString::number((int)(p_meterWidget->Value * 10.0) - (((int) p_meterWidget->Value) * 10)) + (metric ? tr(" km") : tr(" mi"));
        }
        else if (p_meterWidget->Source() == QString("Time"))
        {
            p_meterWidget->Value = round(rtd.value(RealtimeData::Time)/100.0)/10.0;
            p_meterWidget->Text = time_to_string(p_meterWidget->Value);
        }
        else if (p_meterWidget->Source() == QString("LapTime"))
        {
            p_meterWidget->Value = round(rtd.value(RealtimeData::LapTime)/100.0)/10.0;
            p_meterWidget->Text = time_to_string(p_meterWidget->Value);
        }
        else if (p_meterWidget->Source() == QString("LapTimeRemaining"))
        {
            p_meterWidget->Value = round(rtd.value(RealtimeData::LapTimeRemaining)/100.0)/10.0;
            p_meterWidget->Text = time_to_string(p_meterWidget->Value);
        }
        else if (p_meterWidget->Source() == QString("ErgTimeRemaining"))
        {
            p_meterWidget->Value = round(rtd.value(RealtimeData::ErgTimeRemaining)/100.0)/10.0;
            p_meterWidget->Text = time_to_string(p_meterWidget->Value);
        }
        else if (p_meterWidget->Source() == QString("TrainerStatus"))
        {
            if (!rtd.getTrainerStatusAvailable())
            {  // we don't have status from trainer thus we cannot indicate anything on screen
                p_meterWidget->Text = tr("");
            }
            else if (rtd.getTrainerCalibRequired())
            {
                p_meterWidget->setColor(QColor(255,0,0,180));
                p_meterWidget->Text = tr("Calibration required");
            }
            else if (rtd.getTrainerConfigRequired())
            {
                p_meterWidget->setColor(QColor(255,0,0,180));
                p_meterWidget->Text = tr("Configuration required");
            }
            else if (rtd.getTrainerBrakeFault())
            {
                p_meterWidget->setColor(QColor(255,0,0,180));
                p_meterWidget->Text = tr("brake fault");
            }
            else if (rtd.getTrainerReady())
            {
                p_meterWidget->setColor(QColor(0,255,0,180));
                p_meterWidget->Text = tr("Ready");
            }
            else
            {
                p_meterWidget->Text = tr("");
            }
        }
    }

    foreach(MeterWidget* p_meterWidget , m_metersWidget)
        p_meterWidget->update();

#ifdef GC_VIDEO_NONE
    Q_UNUSED(rtd)
#endif

#ifdef GC_VIDEO_VLC
    if (!m || !context->isRunning || context->isPaused)
        return;

    QList<ErgFilePoint> *ErgFilePoints = NULL;
    if (context->currentErgFile()) {
        if (context->currentErgFile()->format == CRS) {
            ErgFilePoints = &(context->currentErgFile()->Points);
        }
    }

    // find the curPosition
    if (context->currentVideoSyncFile())
    {
        // when we selected a videosync file in training mode (rlv...):

        QVector<VideoSyncFilePoint> VideoSyncFiledataPoints = context->currentVideoSyncFile()->Points;
        if (VideoSyncFiledataPoints.count()<2) return;

        if (curPosition > VideoSyncFiledataPoints.count() - 1 || curPosition < 1)
            curPosition = 1; // minimum curPosition is 1 as we will use [curPosition-1]

        double CurrentDistance = qBound(0.0,  rtd.getDistance() + context->currentVideoSyncFile()->manualOffset, context->currentVideoSyncFile()->Distance);
        context->currentVideoSyncFile()->km = CurrentDistance;

        // make sure the current position is less than the new distance
        while ((VideoSyncFiledataPoints[curPosition].km > CurrentDistance) && (curPosition > 1))
            curPosition--;
        while ((VideoSyncFiledataPoints[curPosition].km <= CurrentDistance) && (curPosition < VideoSyncFiledataPoints.count()-1))
            curPosition++;

        /* Create an RFP to represent where we are */
        VideoSyncFilePoint syncPrevious = VideoSyncFiledataPoints[curPosition-1];
        VideoSyncFilePoint syncNext = VideoSyncFiledataPoints[curPosition];
        double syncKmDelta = syncNext.km - syncPrevious.km;
        double syncKphDelta = syncNext.kph - syncPrevious.kph;
        double syncTimeDelta = syncNext.secs - syncPrevious.secs;
        double distanceFactor, speedFactor, timeFactor, timeExtra;

        // Calculate how far we are between points in terms of distance
        if (syncKmDelta == 0) distanceFactor = 0.0;
        else distanceFactor = (CurrentDistance - syncPrevious.km) / syncKmDelta;

        // Now create the appropriate factors and interpolate the
        // video speed and time for the point we have reached.
        // If there has been no acceleration we can just use use the distance factor
        if (syncKphDelta == 0) {
            // Constant filming speed
            rfp.kph = syncPrevious.kph;
            rfp.secs = syncPrevious.secs + syncTimeDelta * distanceFactor;
        }
        else {
            // Calculate time difference because of change in speed
            timeExtra = syncTimeDelta - ((syncKmDelta / syncPrevious.kph) * 3600);
            if (syncKphDelta > 0) {
                // The filming speed increased
                speedFactor = qPow(distanceFactor, 0.66667);
                timeFactor = qPow(distanceFactor, 0.33333);
                rfp.kph = syncPrevious.kph + speedFactor * syncKphDelta;
            }
            else {
                // The filming speed decreased
                speedFactor = 1 - qPow(distanceFactor, 1.5);
                timeFactor = qPow(distanceFactor, 3.0);
                rfp.kph = syncNext.kph - speedFactor * syncKphDelta;
            }
            rfp.secs = syncPrevious.secs + (distanceFactor * (syncTimeDelta - timeExtra)) + (timeFactor * timeExtra);
        }
        rfp.km = CurrentDistance;

        /*
        //TODO : GPX file format
            // otherwise we use the gpx from selected ride in analysis view:
            QVector<RideFilePoint*> dataPoints =  myRideItem->ride()->dataPoints();
            if (dataPoints.count()<2) return;

            if(curPosition > dataPoints.count()-1 || curPosition < 1)
                curPosition = 1; // minimum curPosition is 1 as we will use [curPosition-1]

            // make sure the current position is less than the new distance
            while ((dataPoints[curPosition]->km > rtd.getDistance()) && (curPosition > 1))
                curPosition--;
            while ((dataPoints[curPosition]->km <= rtd.getDistance()) && (curPosition < dataPoints.count()-1))
                curPosition++;

            // update the rfp
            rfp = *dataPoints[curPosition];

        }
        */
        // set video rate ( theoretical : video rate = training speed / ghost speed)
        float rate;
        float video_time_shift_ms;
        video_time_shift_ms = (rfp.secs*1000.0 - (double) libvlc_media_player_get_time(mp));
        if (rfp.kph == 0.0)
            rate = 1.0;
        else
            rate = rtd.getSpeed() / rfp.kph;

        //if video is far (empiric) from ghost:
        if (fabs(video_time_shift_ms) > 5000)
        {
            libvlc_media_player_set_time(mp, (libvlc_time_t) (rfp.secs*1000.0));
        }
        else
        // otherwise add "small" empiric corrective parameter to get video back to ghost position:
            rate *= 1.0 + (video_time_shift_ms / 10000.0);

        libvlc_media_player_set_pause(mp, (rate < 0.01));

        // change video rate but only if there is a significant change
        if ((rate != 0.0) && (fabs((rate - currentVideoRate) / rate) > 0.05))
        {
            libvlc_media_player_set_rate(mp, rate );
            currentVideoRate = rate;
        }
    }
#endif

#ifdef GC_VIDEO_QT5
//TODO
//    // seek to ms position in current file
//    mp->setPosition(ms);
#endif
}

void VideoWindow::seekPlayback(long ms)
{
#ifdef GC_VIDEO_NONE
    Q_UNUSED(ms)
#endif

#ifdef GC_VIDEO_VLC
    if (!m) return;

    // when we selected a videosync file in training mode (rlv...)
    if (context->currentVideoSyncFile())
    {
        context->currentVideoSyncFile()->manualOffset += (double) ms; //we consider +/- 1km
    }
    else
    {
        // seek to ms position in current file
        libvlc_media_player_set_time(mp, (libvlc_time_t) ms);
    }
#endif

#ifdef GC_VIDEO_QT5
    mp->setPosition(ms);
#endif
}

void VideoWindow::mediaSelected(QString filename)
{
#ifdef GC_VIDEO_NONE
    Q_UNUSED(filename);
#endif

#ifdef GC_VIDEO_VLC

    // VLC

    // stop any current playback
    stopPlayback();

    // release whatever is already loaded
    if (m) libvlc_media_release(m);
    m = NULL;

    if (filename.endsWith("/DVD") || (filename != "" && QFile(filename).exists())) {

        // properly encode the filename as URL (with all special characters)
        filename =  QUrl::toPercentEncoding(filename, "/\\", "");
#ifdef Q_OS_LINUX
        QString fileURL = "file://" + filename.replace("\\", "/");
#else
        // A Windows "c:\xyz\abc def.avi" filename should become file:///c:/xyz/abc%20def.avi
        QString fileURL = "file:///" + filename.replace("\\", "/");
#endif
        //qDebug()<<"file url="<<fileURL;
        /* open media */
        m = libvlc_media_new_location(inst, filename.endsWith("/DVD") ? "dvd://" : fileURL.toLocal8Bit());

        /* set the media to playback */
        if (m) libvlc_media_player_set_media (mp, m);

        m_MediaChanged = true;
    }
#endif

#ifdef GC_VIDEO_QT5
    // QT MEDIA
    mc = QMediaContent(QUrl::fromLocalFile(filename));
    mp->setMedia(mc);
#endif
}

MediaHelper::MediaHelper()
{
    // construct a list of supported types
    // Using the basic list from the VLC
    // Wiki here: http://www.videolan.org/vlc/features.html and then looked for
    // the common extensions used from here: http://www.fileinfo.com/filetypes/video
    supported << ".3GP";
    supported << ".ASF";
    supported << ".AVI";
    supported << ".DIVX";
    supported << ".FLV";
    supported << ".M4V";
    supported << ".MKV";
    supported << ".MOV";
    supported << ".MP4";
    supported << ".MPEG";
    supported << ".MPG";
    supported << ".MXF";
    supported << ".VOB";
    supported << ".WMV";

}

MediaHelper::~MediaHelper()
{
}

QStringList
MediaHelper::listMedia(QDir dir)
{
    QStringList returning;

    // go through the sub directories
    QDirIterator directory_walker(dir, QDirIterator::Subdirectories | QDirIterator::FollowSymlinks);

    while(directory_walker.hasNext()){
        directory_walker.next();

        // whizz through every file in the directory
        // if it has the right extension then we are happy
        QString name = directory_walker.filePath();
        foreach(QString extension, supported) {
            if (name.endsWith(extension, Qt::CaseInsensitive)) {
                name.remove(dir.absolutePath());
                if(name.startsWith('/') || name.startsWith('\\')) // remove '/' (linux/mac) or '\' (windows?)
                    name.remove(0,1);
                returning << name;
                break;
            }
        }
    }
    return returning;
}

bool
MediaHelper::isMedia(QString name)
{
    foreach (QString extension, supported) {
        if (name.endsWith(extension, Qt::CaseInsensitive))
            return true;
    }
    return false;
}<|MERGE_RESOLUTION|>--- conflicted
+++ resolved
@@ -327,11 +327,7 @@
                 {
                     p_meterWidget->setWindowOpacity(0); // Hide the widget
                 }
-<<<<<<< HEAD
-            p_meterWidget->Value = rtd.getRouteDistance();
-=======
             p_meterWidget->Value = rtd.getDistance();
->>>>>>> fdefd630
             ElevationMeterWidget* elevationMeterWidget = dynamic_cast<ElevationMeterWidget*>(p_meterWidget);
             if (!elevationMeterWidget)
                 qDebug() << "Error: Elevation keyword used but widget is not elevation type";
