--- conflicted
+++ resolved
@@ -35,7 +35,6 @@
 python ../travis/macdeployqtfix.py GoldenCheetah.app /usr/local/opt/qt5
 
 echo "Renaming dmg file to branch and build number ready for deploy"
-export FINAL_NAME=GoldenCheetah_v3.6-DEV_x64.dmg
 mv GoldenCheetah.dmg $FINAL_NAME
 ls -l $FINAL_NAME
 
@@ -45,18 +44,7 @@
 GoldenCheetah.app/Contents/MacOS/GoldenCheetah --version
 
 echo "Uploading for user tests"
-<<<<<<< HEAD
-### upload for testing
-cd $TRAVIS_BUILD_DIR/src
-if [[ $TRAVIS_PULL_REQUEST == "false" && $TRAVIS_COMMIT_MESSAGE == *"[publish binaries]"* ]]; then
-aws s3 rm s3://goldencheetah-binaries/MacOS --recursive # keep only the last one
-aws s3 cp --acl public-read $FINAL_NAME s3://goldencheetah-binaries/MacOS/$FINAL_NAME
-else
-curl --max-time 300 --upload-file $FINAL_NAME https://transfer.sh/$FINAL_NAME
-fi
-=======
 curl --upload-file $TRAVIS_BUILD_DIR/src/$FINAL_NAME https://transfer.sh/$FINAL_NAME
->>>>>>> fdefd630
 
 echo "Make sure we are back in the Travis build directory"
 cd $TRAVIS_BUILD_DIR
